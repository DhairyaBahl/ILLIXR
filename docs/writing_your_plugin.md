--- conflicted
+++ resolved
@@ -80,12 +80,8 @@
                 [1]: https://en.wikipedia.org/wiki/C%2B%2B11#Uniform_initialization
                 [2]: https://en.wikipedia.org/wiki/Most_vexing_parse
             */
-<<<<<<< HEAD
             plugin_name(std::string name_, phonebook* pb_)
                 : threadloop{name_, pb_}
-=======
-            plugin_name(const phonebook* pb)
->>>>>>> 3076aba3
                   // find the switchboard in phonebook
                 , sb{pb->lookup_impl<switchboard>()}
                   // create a handle to a topic in switchboard for subscribing
