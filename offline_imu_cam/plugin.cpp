#include "common/switchboard.hpp"
#include "common/data_format.hpp"
#include "data_loading.hpp"
#include "common/data_format.hpp"
#include "common/threadloop.hpp"

using namespace ILLIXR;

const std::string data_path = "data1/";

class offline_imu_cam : public ILLIXR::threadloop {
public:
<<<<<<< HEAD
	offline_imu_cam(const phonebook* pb)
		: _m_sensor_data{load_data(data_path)}
		, _m_sb{pb->lookup_impl<switchboard>()}
		, _m_imu_cam{_m_sb->get_writer<imu_cam_type>("imu_cam")}
		, _m_sensor_data_it{_m_sensor_data.cbegin()}
	{
		dataset_first_time = _m_sensor_data_it->first;		
		real_first_time = std::chrono::system_clock::now();
	}
=======
	offline_imu_cam(std::string name_, phonebook* pb_)
		: threadloop{name_, pb_}
		, _m_sensor_data{load_data(data_path)}
		, _m_sensor_data_it{_m_sensor_data.cbegin()}
		, _m_sb{pb->lookup_impl<switchboard>()}
		, _m_imu_cam{_m_sb->publish<imu_cam_type>("imu_cam")}
		, dataset_first_time{_m_sensor_data_it->first}
	{ }
>>>>>>> 61162c22

protected:
	virtual void _p_one_iteration() override {
		if (_m_sensor_data_it != _m_sensor_data.end()) {

			ullong dataset_now = _m_sensor_data_it->first;
			reliable_sleep(std::chrono::nanoseconds{dataset_now - dataset_first_time} + real_first_time);
			time_type ts = real_first_time + std::chrono::nanoseconds{dataset_now - dataset_first_time};

			//std::cerr << " IMU time: " << std::chrono::time_point<std::chrono::nanoseconds>(std::chrono::nanoseconds{dataset_now}).time_since_epoch().count() << std::endl;

			const sensor_types& sensor_datum = _m_sensor_data_it->second;
			if (sensor_datum.imu0) {
				imu_cam_type *event = new (_m_imu_cam.allocate()) imu_cam_type{
					ts,
					(sensor_datum.imu0.value().angular_v).cast<float>(),
					(sensor_datum.imu0.value().linear_a).cast<float>(),
					sensor_datum.cam0
						? std::move(sensor_datum.cam0.value().load())
						: nullptr,
					sensor_datum.cam1
						? std::move(sensor_datum.cam1.value().load())
						: nullptr,
					dataset_now,
				};
				_m_imu_cam.put(event);
			}

			++_m_sensor_data_it;
		}
	}

public:
	virtual void start() override {
		// this is not done in the constructor, because I want it to
		// be done at thread-launch time, not load-time.
		real_first_time = std::chrono::system_clock::now();
		threadloop::start();
	}

private:
	const std::map<ullong, sensor_types> _m_sensor_data;
	std::map<ullong, sensor_types>::const_iterator _m_sensor_data_it;
	const std::shared_ptr<switchboard> _m_sb;
<<<<<<< HEAD
	switchboard::writer<imu_cam_type> _m_imu_cam;
=======
	std::unique_ptr<writer<imu_cam_type>> _m_imu_cam;
>>>>>>> 61162c22

	ullong dataset_first_time;
	time_type real_first_time;
};

PLUGIN_MAIN(offline_imu_cam)<|MERGE_RESOLUTION|>--- conflicted
+++ resolved
@@ -8,28 +8,16 @@
 
 const std::string data_path = "data1/";
 
-class offline_imu_cam : public ILLIXR::threadloop {
+class offline_imu_cam : public threadloop {
 public:
-<<<<<<< HEAD
-	offline_imu_cam(const phonebook* pb)
-		: _m_sensor_data{load_data(data_path)}
-		, _m_sb{pb->lookup_impl<switchboard>()}
-		, _m_imu_cam{_m_sb->get_writer<imu_cam_type>("imu_cam")}
-		, _m_sensor_data_it{_m_sensor_data.cbegin()}
-	{
-		dataset_first_time = _m_sensor_data_it->first;		
-		real_first_time = std::chrono::system_clock::now();
-	}
-=======
 	offline_imu_cam(std::string name_, phonebook* pb_)
 		: threadloop{name_, pb_}
 		, _m_sensor_data{load_data(data_path)}
 		, _m_sensor_data_it{_m_sensor_data.cbegin()}
 		, _m_sb{pb->lookup_impl<switchboard>()}
-		, _m_imu_cam{_m_sb->publish<imu_cam_type>("imu_cam")}
+		, _m_imu_cam{_m_sb->get_writer<imu_cam_type>("imu_cam")}
 		, dataset_first_time{_m_sensor_data_it->first}
 	{ }
->>>>>>> 61162c22
 
 protected:
 	virtual void _p_one_iteration() override {
@@ -48,10 +36,10 @@
 					(sensor_datum.imu0.value().angular_v).cast<float>(),
 					(sensor_datum.imu0.value().linear_a).cast<float>(),
 					sensor_datum.cam0
-						? std::move(sensor_datum.cam0.value().load())
+						? sensor_datum.cam0.value().load()
 						: nullptr,
 					sensor_datum.cam1
-						? std::move(sensor_datum.cam1.value().load())
+						? sensor_datum.cam1.value().load()
 						: nullptr,
 					dataset_now,
 				};
@@ -74,11 +62,7 @@
 	const std::map<ullong, sensor_types> _m_sensor_data;
 	std::map<ullong, sensor_types>::const_iterator _m_sensor_data_it;
 	const std::shared_ptr<switchboard> _m_sb;
-<<<<<<< HEAD
 	switchboard::writer<imu_cam_type> _m_imu_cam;
-=======
-	std::unique_ptr<writer<imu_cam_type>> _m_imu_cam;
->>>>>>> 61162c22
 
 	ullong dataset_first_time;
 	time_type real_first_time;
