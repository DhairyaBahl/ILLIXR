--- conflicted
+++ resolved
@@ -31,15 +31,9 @@
 	// to this constructor. In turn, the constructor fills in the private
 	// references to the switchboard plugs, so the component can read the
 	// data whenever it needs to.
-<<<<<<< HEAD
-	timewarp_gl(const phonebook* pb)
-		: sb{pb->lookup_impl<switchboard>()}
-		, xwin{pb->lookup_impl<xlib_gl_extended_window>()}
-=======
 	timewarp_gl(std::string name_, phonebook* pb_)
 		: threadloop{name_, pb_}
 		, sb{pb->lookup_impl<switchboard>()}
->>>>>>> 61162c22
 		, pp{pb->lookup_impl<pose_prediction>()}
 		, xwin{pb->lookup_impl<xlib_gl_extended_window>()}
 	#ifdef USE_ALT_EYE_FORMAT
@@ -448,17 +442,8 @@
 		// TODO: Right now, this samples the latest pose published to the "pose" topic.
 		// However, this should really be polling the high-frequency pose prediction topic,
 		// given a specified timestamp!
-<<<<<<< HEAD
-
 		const pose_type latest_pose = pp->get_fast_pose();
 		GetViewMatrixFromPose(&viewMatrixBegin, latest_pose);
-		if (true /*latest_pose is valid*/) {
-			GetViewMatrixFromPose(&viewMatrixBegin, latest_pose);
-		}
-=======
-		const pose_type latest_pose = pp->get_fast_pose();
-		GetViewMatrixFromPose(&viewMatrixBegin, latest_pose);
->>>>>>> 61162c22
 
 		// std::cout << "Timewarp: old " << most_recent_frame->render_pose.pose << ", new " << latest_pose->pose << std::endl;
 
