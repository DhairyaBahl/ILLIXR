#include <chrono>
#include <future>
#include <iostream>
#include <thread>
#include <GL/glew.h>
#include <GLFW/glfw3.h>
#include "common/threadloop.hpp"
#include "common/switchboard.hpp"
#include "common/data_format.hpp"
#include "common/extended_window.hpp"
#include "common/shader_util.hpp"
#include "utils/algebra.hpp"
#include "utils/hmd.hpp"
#include "shaders/basic_shader.hpp"
#include "shaders/timewarp_shader.hpp"
#include "common/linalg.hpp"
#include "common/pose_prediction.hpp"

// For generating the output images
#include <stdio.h>
#include <cstdio>

// The dimension for the output images
#define width 800
#define height 600

using namespace ILLIXR;
using namespace linalg::aliases;

typedef void (*glXSwapIntervalEXTProc)(Display *dpy, GLXDrawable drawable, int interval);

// If this is defined, gldemo will use Monado-style eyebuffers
//#define USE_ALT_EYE_FORMAT

const record_header timewarp_gpu_record {
	"timewarp_gpu",
	{
		{"iteration_no", typeid(std::size_t)},
		{"wall_time_start", typeid(std::chrono::high_resolution_clock::time_point)},
		{"wall_time_stop" , typeid(std::chrono::high_resolution_clock::time_point)},
		{"gpu_time_duration", typeid(std::chrono::nanoseconds)},
	},
};

class timewarp_gl : public threadloop {

public:
	// Public constructor, create_component passes Switchboard handles ("plugs")
	// to this constructor. In turn, the constructor fills in the private
	// references to the switchboard plugs, so the component can read the
	// data whenever it needs to.
	timewarp_gl(std::string name_, phonebook* pb_)
		: threadloop{name_, pb_}
		, sb{pb->lookup_impl<switchboard>()}
		, pp{pb->lookup_impl<pose_prediction>()}
		, xwin{pb->lookup_impl<xlib_gl_extended_window>()}
	#ifdef USE_ALT_EYE_FORMAT
		, _m_eyebuffer{sb->subscribe_latest<rendered_frame_alt>("eyebuffer")}
	#else
		, _m_eyebuffer{sb->subscribe_latest<rendered_frame>("eyebuffer")}
	#endif
		, _m_hologram{sb->publish<hologram_input>("hologram_in")}
<<<<<<< HEAD
		, _m_vsync_estimate{sb->publish<time_type>("vsync_estimate")}		
	{
		startTime = std::chrono::system_clock::now();
	}
=======
		, _m_vsync_estimate{sb->publish<time_type>("vsync_estimate")}
		, _m_mtp{sb->publish<std::chrono::duration<double, std::nano>>("mtp")}
		, _m_frame_age{sb->publish<std::chrono::duration<double, std::nano>>("warp_frame_age")}
	{ }
>>>>>>> 28b07fc6

private:
	const std::shared_ptr<switchboard> sb;
	const std::shared_ptr<pose_prediction> pp;

	static constexpr int   SCREEN_WIDTH    = 2560;
	static constexpr int   SCREEN_HEIGHT   = 1440;

	static constexpr double DISPLAY_REFRESH_RATE = 60.0;
	static constexpr double FPS_WARNING_TOLERANCE = 0.5;
	static constexpr double DELAY_FRACTION = 0.8;

	static constexpr double RUNNING_AVG_ALPHA = 0.1;

	static constexpr std::chrono::nanoseconds vsync_period {std::size_t(NANO_SEC/DISPLAY_REFRESH_RATE)};

	const std::shared_ptr<xlib_gl_extended_window> xwin;
	rendered_frame frame;

	time_type startTime;

	// Switchboard plug for application eye buffer.
	#ifdef USE_ALT_EYE_FORMAT
	std::unique_ptr<reader_latest<rendered_frame_alt>> _m_eyebuffer;
	#else
	std::unique_ptr<reader_latest<rendered_frame>> _m_eyebuffer;
	#endif

	// Switchboard plug for sending hologram calls
	std::unique_ptr<writer<hologram_input>> _m_hologram;

	// Switchboard plug for publishing vsync estimates
	std::unique_ptr<writer<time_type>> _m_vsync_estimate;

	// Switchboard plug for publishing MTP metrics
	std::unique_ptr<writer<std::chrono::duration<double, std::nano>>> _m_mtp;

	// Switchboard plug for publishing frame stale-ness metrics
	std::unique_ptr<writer<std::chrono::duration<double, std::nano>>> _m_frame_age;

	GLuint timewarpShaderProgram;

	time_type lastSwapTime;
	GLuint64 total_gpu_time = 0;

	HMD::hmd_info_t hmd_info;
	HMD::body_info_t body_info;

	// Eye sampler array
	GLuint eye_sampler_0;
	GLuint eye_sampler_1;

	// Eye index uniform
	GLuint tw_eye_index_unif;

	// VAOs
	GLuint tw_vao;

	// Position and UV attribute locations
	GLuint distortion_pos_attr;
	GLuint distortion_uv0_attr;
	GLuint distortion_uv1_attr;
	GLuint distortion_uv2_attr;

	// Distortion mesh information
	GLuint num_distortion_vertices;
	GLuint num_distortion_indices;

	// Distortion mesh CPU buffers and GPU VBO handles
	HMD::mesh_coord3d_t* distortion_positions;
	GLuint distortion_positions_vbo;
	GLuint* distortion_indices;
	GLuint distortion_indices_vbo;
	HMD::uv_coord_t* distortion_uv0;
	GLuint distortion_uv0_vbo;
	HMD::uv_coord_t* distortion_uv1;
	GLuint distortion_uv1_vbo;
	HMD::uv_coord_t* distortion_uv2;
	GLuint distortion_uv2_vbo;

	// Handles to the start and end timewarp
	// transform matrices (3x4 uniforms)
	GLuint tw_start_transform_unif;
	GLuint tw_end_transform_unif;
	// Basic perspective projection matrix
	ksAlgebra::ksMatrix4x4f basicProjection;

	// Hologram call data
	long long _hologram_seq{0};

	void BuildTimewarp(HMD::hmd_info_t* hmdInfo){

		// Calculate the number of vertices+indices in the distortion mesh.
		num_distortion_vertices = ( hmdInfo->eyeTilesHigh + 1 ) * ( hmdInfo->eyeTilesWide + 1 );
		num_distortion_indices = hmdInfo->eyeTilesHigh * hmdInfo->eyeTilesWide * 6;

		// Allocate memory for the elements/indices array.
		distortion_indices = (GLuint*) malloc(num_distortion_indices * sizeof(GLuint));

		// This is just a simple grid/plane index array, nothing fancy.
		// Same for both eye distortions, too!
		for ( int y = 0; y < hmdInfo->eyeTilesHigh; y++ )
		{
			for ( int x = 0; x < hmdInfo->eyeTilesWide; x++ )
			{
				const int offset = ( y * hmdInfo->eyeTilesWide + x ) * 6;

				distortion_indices[offset + 0] = (GLuint)( ( y + 0 ) * ( hmdInfo->eyeTilesWide + 1 ) + ( x + 0 ) );
				distortion_indices[offset + 1] = (GLuint)( ( y + 1 ) * ( hmdInfo->eyeTilesWide + 1 ) + ( x + 0 ) );
				distortion_indices[offset + 2] = (GLuint)( ( y + 0 ) * ( hmdInfo->eyeTilesWide + 1 ) + ( x + 1 ) );

				distortion_indices[offset + 3] = (GLuint)( ( y + 0 ) * ( hmdInfo->eyeTilesWide + 1 ) + ( x + 1 ) );
				distortion_indices[offset + 4] = (GLuint)( ( y + 1 ) * ( hmdInfo->eyeTilesWide + 1 ) + ( x + 0 ) );
				distortion_indices[offset + 5] = (GLuint)( ( y + 1 ) * ( hmdInfo->eyeTilesWide + 1 ) + ( x + 1 ) );
			}
		}

		// Allocate memory for the distortion coordinates.
		// These are NOT the actual distortion mesh's vertices,
		// they are calculated distortion grid coefficients
		// that will be used to set the actual distortion mesh's UV space.
		HMD::mesh_coord2d_t* tw_mesh_base_ptr = (HMD::mesh_coord2d_t *) malloc( HMD::NUM_EYES * HMD::NUM_COLOR_CHANNELS * num_distortion_vertices * sizeof( HMD::mesh_coord2d_t ) );

		// Set the distortion coordinates as a series of arrays
		// that will be written into by the BuildDistortionMeshes() function.
		HMD::mesh_coord2d_t * distort_coords[HMD::NUM_EYES][HMD::NUM_COLOR_CHANNELS] =
		{
			{ tw_mesh_base_ptr + 0 * num_distortion_vertices, tw_mesh_base_ptr + 1 * num_distortion_vertices, tw_mesh_base_ptr + 2 * num_distortion_vertices },
			{ tw_mesh_base_ptr + 3 * num_distortion_vertices, tw_mesh_base_ptr + 4 * num_distortion_vertices, tw_mesh_base_ptr + 5 * num_distortion_vertices }
		};
		HMD::BuildDistortionMeshes( distort_coords, hmdInfo );

		// Allocate memory for position and UV CPU buffers.
		for(int eye = 0; eye < HMD::NUM_EYES; eye++){
			distortion_positions = (HMD::mesh_coord3d_t *) malloc(HMD::NUM_EYES * num_distortion_vertices * sizeof(HMD::mesh_coord3d_t));
			distortion_uv0 = (HMD::uv_coord_t *) malloc(HMD::NUM_EYES * num_distortion_vertices * sizeof(HMD::uv_coord_t));
			distortion_uv1 = (HMD::uv_coord_t *) malloc(HMD::NUM_EYES * num_distortion_vertices * sizeof(HMD::uv_coord_t));
			distortion_uv2 = (HMD::uv_coord_t *) malloc(HMD::NUM_EYES * num_distortion_vertices * sizeof(HMD::uv_coord_t));
		}

		for ( int eye = 0; eye < HMD::NUM_EYES; eye++ )
		{
			for ( int y = 0; y <= hmdInfo->eyeTilesHigh; y++ )
			{
				for ( int x = 0; x <= hmdInfo->eyeTilesWide; x++ )
				{
					const int index = y * ( hmdInfo->eyeTilesWide + 1 ) + x;

					// Set the physical distortion mesh coordinates. These are rectangular/gridlike, not distorted.
					// The distortion is handled by the UVs, not the actual mesh coordinates!
					distortion_positions[eye * num_distortion_vertices + index].x = ( -1.0f + eye + ( (float)x / hmdInfo->eyeTilesWide ) );
					distortion_positions[eye * num_distortion_vertices + index].y = ( -1.0f + 2.0f * ( ( hmdInfo->eyeTilesHigh - (float)y ) / hmdInfo->eyeTilesHigh ) *
														( (float)( hmdInfo->eyeTilesHigh * hmdInfo->tilePixelsHigh ) / hmdInfo->displayPixelsHigh ) );
					distortion_positions[eye * num_distortion_vertices + index].z = 0.0f;

					// Use the previously-calculated distort_coords to set the UVs on the distortion mesh
					distortion_uv0[eye * num_distortion_vertices + index].u = distort_coords[eye][0][index].x;
					distortion_uv0[eye * num_distortion_vertices + index].v = distort_coords[eye][0][index].y;
					distortion_uv1[eye * num_distortion_vertices + index].u = distort_coords[eye][1][index].x;
					distortion_uv1[eye * num_distortion_vertices + index].v = distort_coords[eye][1][index].y;
					distortion_uv2[eye * num_distortion_vertices + index].u = distort_coords[eye][2][index].x;
					distortion_uv2[eye * num_distortion_vertices + index].v = distort_coords[eye][2][index].y;

				}
			}
		}
		// Construct a basic perspective projection
		ksAlgebra::ksMatrix4x4f_CreateProjectionFov( &basicProjection, 40.0f, 40.0f, 40.0f, 40.0f, 0.1f, 0.0f );

		// This was just temporary.
		free(tw_mesh_base_ptr);

		return;
	}

	/* Calculate timewarm transform from projection matrix, view matrix, etc */
	void CalculateTimeWarpTransform( ksAlgebra::ksMatrix4x4f * transform, const ksAlgebra::ksMatrix4x4f * renderProjectionMatrix,
                                        const ksAlgebra::ksMatrix4x4f * renderViewMatrix, const ksAlgebra::ksMatrix4x4f * newViewMatrix )
	{
		// Convert the projection matrix from [-1, 1] space to [0, 1] space.
		const ksAlgebra::ksMatrix4x4f texCoordProjection =
		{ {
			{ 0.5f * renderProjectionMatrix->m[0][0],        0.0f,                                           0.0f,  0.0f },
			{ 0.0f,                                          0.5f * renderProjectionMatrix->m[1][1],         0.0f,  0.0f },
			{ 0.5f * renderProjectionMatrix->m[2][0] - 0.5f, 0.5f * renderProjectionMatrix->m[2][1] - 0.5f, -1.0f,  0.0f },
			{ 0.0f,                                          0.0f,                                           0.0f,  1.0f }
		} };

		// Calculate the delta between the view matrix used for rendering and
		// a more recent or predicted view matrix based on new sensor input.
		ksAlgebra::ksMatrix4x4f inverseRenderViewMatrix;
		ksAlgebra::ksMatrix4x4f_InvertHomogeneous( &inverseRenderViewMatrix, renderViewMatrix );

		ksAlgebra::ksMatrix4x4f deltaViewMatrix;
		ksAlgebra::ksMatrix4x4f_Multiply( &deltaViewMatrix, &inverseRenderViewMatrix, newViewMatrix );

		ksAlgebra::ksMatrix4x4f inverseDeltaViewMatrix;
		ksAlgebra::ksMatrix4x4f_InvertHomogeneous( &inverseDeltaViewMatrix, &deltaViewMatrix );

		// Make the delta rotation only.
		inverseDeltaViewMatrix.m[3][0] = 0.0f;
		inverseDeltaViewMatrix.m[3][1] = 0.0f;
		inverseDeltaViewMatrix.m[3][2] = 0.0f;

		// TODO: Major issue. The original implementation uses inverseDeltaMatrix... as expected.
		// This is because we are applying the /inverse/ of the delta between the original render
		// view matrix and the new latepose. However, when used the inverse, the transformation
		// was actually backwards. I'm not sure if this is an issue in the demo app/rendering thread,
		// or if there's something messed up with the ATW code. In any case, using the actual
		// delta matrix itself yields the correct result, which is very odd. Must investigate!

		deltaViewMatrix.m[3][0] = 0.0f;
		deltaViewMatrix.m[3][1] = 0.0f;
		deltaViewMatrix.m[3][2] = 0.0f;

		// Accumulate the transforms.
		//ksAlgebra::ksMatrix4x4f_Multiply( transform, &texCoordProjection, &inverseDeltaViewMatrix );
		ksAlgebra::ksMatrix4x4f_Multiply( transform, &texCoordProjection, &deltaViewMatrix );
	}

	// Get the estimated time of the next swap/next Vsync.
	// This is an estimate, used to wait until *just* before vsync.
	time_type GetNextSwapTimeEstimate(){
		return lastSwapTime + vsync_period;
	}

	// Get the estimated amount of time to put the CPU thread to sleep,
	// given a specified percentage of the total Vsync period to delay.
	std::chrono::duration<double, std::nano> EstimateTimeToSleep(double framePercentage){
		return (GetNextSwapTimeEstimate() - std::chrono::high_resolution_clock::now()) * framePercentage;
	}


public:

	virtual skip_option _p_should_skip() override {
		using namespace std::chrono_literals;
		// Sleep for approximately 90% of the time until the next vsync.
		// Scheduling granularity can't be assumed to be super accurate here,
		// so don't push your luck (i.e. don't wait too long....) Tradeoff with
		// MTP here. More you wait, closer to the display sync you sample the pose.

		// TODO: poll GLX window events
		std::this_thread::sleep_for(std::chrono::duration<double>(EstimateTimeToSleep(DELAY_FRACTION)));
		if(_m_eyebuffer->get_latest_ro()) {
			return skip_option::run;
		} else {
			// Null means system is nothing has been pushed yet
			// because not all components are initialized yet
			return skip_option::skip_and_yield;
		}
	}

	virtual void _p_one_iteration() override {
		warp(glfwGetTime() - tStart);
	}

	virtual void _p_thread_setup() override {
		lastSwapTime = std::chrono::high_resolution_clock::now();

		// Generate reference HMD and physical body dimensions
    	HMD::GetDefaultHmdInfo(SCREEN_WIDTH, SCREEN_HEIGHT, &hmd_info);
		HMD::GetDefaultBodyInfo(&body_info);

		// Initialize the GLFW library, still need it to get time
		if(!glfwInit()){
			printf("Failed to initialize glfw\n");
		}

    	// Construct timewarp meshes and other data
    	BuildTimewarp(&hmd_info);

		// includes setting swap interval
		glXMakeCurrent(xwin->dpy, xwin->win, xwin->glc);

		// set swap interval for 1
		glXSwapIntervalEXTProc glXSwapIntervalEXT = 0;
		glXSwapIntervalEXT = (glXSwapIntervalEXTProc) glXGetProcAddressARB((const GLubyte *)"glXSwapIntervalEXT");
		glXSwapIntervalEXT(xwin->dpy, xwin->win, 1);

		// Init and verify GLEW
		glewExperimental = GL_TRUE;
		if(glewInit() != GLEW_OK){
			printf("Failed to init GLEW\n");
			// clean up ?
			exit(0);
		}

		glEnable              ( GL_DEBUG_OUTPUT );
		glDebugMessageCallback( MessageCallback, 0 );

		// TODO: X window v-synch

		// Create and bind global VAO object
		glGenVertexArrays(1, &tw_vao);
    	glBindVertexArray(tw_vao);

    	#ifdef USE_ALT_EYE_FORMAT
    	timewarpShaderProgram = init_and_link(timeWarpChromaticVertexProgramGLSL, timeWarpChromaticFragmentProgramGLSL_Alternative);
    	#else
		timewarpShaderProgram = init_and_link(timeWarpChromaticVertexProgramGLSL, timeWarpChromaticFragmentProgramGLSL);
		#endif
		// Acquire attribute and uniform locations from the compiled and linked shader program

    	distortion_pos_attr = glGetAttribLocation(timewarpShaderProgram, "vertexPosition");
    	distortion_uv0_attr = glGetAttribLocation(timewarpShaderProgram, "vertexUv0");
    	distortion_uv1_attr = glGetAttribLocation(timewarpShaderProgram, "vertexUv1");
    	distortion_uv2_attr = glGetAttribLocation(timewarpShaderProgram, "vertexUv2");
    	tw_start_transform_unif = glGetUniformLocation(timewarpShaderProgram, "TimeWarpStartTransform");
    	tw_end_transform_unif = glGetUniformLocation(timewarpShaderProgram, "TimeWarpEndTransform");
    	tw_eye_index_unif = glGetUniformLocation(timewarpShaderProgram, "ArrayLayer");
    	eye_sampler_0 = glGetUniformLocation(timewarpShaderProgram, "Texture[0]");
    	eye_sampler_1 = glGetUniformLocation(timewarpShaderProgram, "Texture[1]");



		// Config distortion mesh position vbo
		glGenBuffers(1, &distortion_positions_vbo);
		glBindBuffer(GL_ARRAY_BUFFER, distortion_positions_vbo);
		glBufferData(GL_ARRAY_BUFFER, HMD::NUM_EYES * (num_distortion_vertices * 3) * sizeof(GLfloat), distortion_positions, GL_STATIC_DRAW);
		glVertexAttribPointer(distortion_pos_attr, 3, GL_FLOAT, GL_FALSE, 0, 0);
		//glEnableVertexAttribArray(distortion_pos_attr);



		// Config distortion uv0 vbo
		glGenBuffers(1, &distortion_uv0_vbo);
		glBindBuffer(GL_ARRAY_BUFFER, distortion_uv0_vbo);
		glBufferData(GL_ARRAY_BUFFER, HMD::NUM_EYES * (num_distortion_vertices * 2) * sizeof(GLfloat), distortion_uv0, GL_STATIC_DRAW);
		glVertexAttribPointer(distortion_uv0_attr, 2, GL_FLOAT, GL_FALSE, 0, 0);
		//glEnableVertexAttribArray(distortion_uv0_attr);


		// Config distortion uv1 vbo
		glGenBuffers(1, &distortion_uv1_vbo);
		glBindBuffer(GL_ARRAY_BUFFER, distortion_uv1_vbo);
		glBufferData(GL_ARRAY_BUFFER, HMD::NUM_EYES * (num_distortion_vertices * 2) * sizeof(GLfloat), distortion_uv1, GL_STATIC_DRAW);
		glVertexAttribPointer(distortion_uv1_attr, 2, GL_FLOAT, GL_FALSE, 0, 0);
		//glEnableVertexAttribArray(distortion_uv1_attr);


		// Config distortion uv2 vbo
		glGenBuffers(1, &distortion_uv2_vbo);
		glBindBuffer(GL_ARRAY_BUFFER, distortion_uv2_vbo);
		glBufferData(GL_ARRAY_BUFFER, HMD::NUM_EYES * (num_distortion_vertices * 2) * sizeof(GLfloat), distortion_uv2, GL_STATIC_DRAW);
		glVertexAttribPointer(distortion_uv2_attr, 2, GL_FLOAT, GL_FALSE, 0, 0);
		//glEnableVertexAttribArray(distortion_uv2_attr);


		// Config distortion mesh indices vbo
		glGenBuffers(1, &distortion_indices_vbo);
		glBindBuffer(GL_ELEMENT_ARRAY_BUFFER, distortion_indices_vbo);
		glBufferData(GL_ELEMENT_ARRAY_BUFFER, num_distortion_indices * sizeof(GLuint), distortion_indices, GL_STATIC_DRAW);

		glXMakeCurrent(xwin->dpy, None, NULL);
	}


	void GetViewMatrixFromPose( ksAlgebra::ksMatrix4x4f* viewMatrix, const pose_type& pose) {
		// Cast from the "standard" quaternion to our own, proprietary, Oculus-flavored quaternion
		auto latest_quat = ksAlgebra::ksQuatf {
			.x = pose.orientation.x(),
			.y = pose.orientation.y(),
			.z = pose.orientation.z(),
			.w = pose.orientation.w()
		};
		ksAlgebra::ksMatrix4x4f_CreateFromQuaternion( viewMatrix, &latest_quat);
	}

	virtual void warp([[maybe_unused]] float time) {
		glXMakeCurrent(xwin->dpy, xwin->win, xwin->glc);

		glBindFramebuffer(GL_FRAMEBUFFER,0);
		glViewport(0, 0, SCREEN_WIDTH, SCREEN_HEIGHT);
		glClearColor(0, 0, 0, 0);
    	glClear(GL_COLOR_BUFFER_BIT | GL_DEPTH_BUFFER_BIT | GL_STENCIL_BUFFER_BIT);
		glDepthFunc(GL_LEQUAL);

		auto most_recent_frame = _m_eyebuffer->get_latest_ro();
		// This should be null-checked in _p_should_skip
		assert(most_recent_frame);

		// Use the timewarp program
		glUseProgram(timewarpShaderProgram);

#ifndef NDEBUG
		// double warpStart = glfwGetTime();
#endif
		//double cursor_x, cursor_y;
		//glfwGetCursorPos(window, &cursor_x, &cursor_y);

		// Generate "starting" view matrix, from the pose
		// sampled at the time of rendering the frame.
		ksAlgebra::ksMatrix4x4f viewMatrix;
		GetViewMatrixFromPose(&viewMatrix, most_recent_frame->render_pose.pose);

		// We simulate two asynchronous view matrices,
		// one at the beginning of display refresh,
		// and one at the end of display refresh.
		// The distortion shader will lerp between
		// these two predictive view transformations
		// as it renders across the horizontal view,
		// compensating for display panel refresh delay (wow!)
		ksAlgebra::ksMatrix4x4f viewMatrixBegin;
		ksAlgebra::ksMatrix4x4f viewMatrixEnd;

		// TODO: Right now, this samples the latest pose published to the "pose" topic.
		// However, this should really be polling the high-frequency pose prediction topic,
		// given a specified timestamp!
		const fast_pose_type latest_pose = pp->get_fast_pose(GetNextSwapTimeEstimate());
		GetViewMatrixFromPose(&viewMatrixBegin, latest_pose.pose);

		// std::cout << "Timewarp: old " << most_recent_frame->render_pose.pose << ", new " << latest_pose->pose << std::endl;

		// TODO: We set the "end" pose to the same as the beginning pose, because panel refresh is so tiny
		// and we don't need to visualize this right now (we also don't have prediction setup yet!)
		viewMatrixEnd = viewMatrixBegin;

		// Get HMD view matrices, one for the beginning of the
		// panel refresh, one for the end. (This is set to a 0.1s panel
		// refresh duration, for exaggerated effect)
		//GetHmdViewMatrixForTime(&viewMatrixBegin, glfwGetTime());
		//GetHmdViewMatrixForTime(&viewMatrixEnd, glfwGetTime() + 0.1f);

		//ksAlgebra::ksMatrix4x4f_CreateRotation( &viewMatrixBegin, (cursor_y - SCREEN_HEIGHT/2) * 0.05, (cursor_x - SCREEN_WIDTH/2) * 0.05, 0.0f );
		//ksAlgebra::ksMatrix4x4f_CreateRotation( &viewMatrixEnd, (cursor_y - SCREEN_HEIGHT/2) * 0.05, (cursor_x - SCREEN_WIDTH/2) * 0.05, 0.0f );

		// Calculate the timewarp transformation matrices.
		// These are a product of the last-known-good view matrix
		// and the predictive transforms.
		ksAlgebra::ksMatrix4x4f timeWarpStartTransform4x4;
		ksAlgebra::ksMatrix4x4f timeWarpEndTransform4x4;

		// DEMONSTRATION:
		// Every second, toggle timewarp on and off
		// to show the effect of the reprojection.
		/*
		if(glfwGetTime() < 9.0){
			viewMatrixBegin = viewMatrix;
			viewMatrixEnd = viewMatrix;
		}
		*/

		// Calculate timewarp transforms using predictive view transforms
		CalculateTimeWarpTransform(&timeWarpStartTransform4x4, &basicProjection, &viewMatrix, &viewMatrixBegin);
		CalculateTimeWarpTransform(&timeWarpEndTransform4x4, &basicProjection, &viewMatrix, &viewMatrixEnd);

		// We transform from 4x4 to 3x4 as we operate on vec3's in NDC space
		ksAlgebra::ksMatrix3x4f timeWarpStartTransform3x4;
		ksAlgebra::ksMatrix3x4f timeWarpEndTransform3x4;
		ksAlgebra::ksMatrix3x4f_CreateFromMatrix4x4f( &timeWarpStartTransform3x4, &timeWarpStartTransform4x4 );
		ksAlgebra::ksMatrix3x4f_CreateFromMatrix4x4f( &timeWarpEndTransform3x4, &timeWarpEndTransform4x4 );

		// Push timewarp transform matrices to timewarp shader
		glUniformMatrix3x4fv(tw_start_transform_unif, 1, GL_FALSE, (GLfloat*)&(timeWarpStartTransform3x4.m[0][0]));
		glUniformMatrix3x4fv(tw_end_transform_unif, 1, GL_FALSE,  (GLfloat*)&(timeWarpEndTransform3x4.m[0][0]));

		// Debugging aid, toggle switch for rendering in the fragment shader
		glUniform1i(glGetUniformLocation(timewarpShaderProgram, "ArrayIndex"), 0);

		glUniform1i(eye_sampler_0, 0);

		#ifndef USE_ALT_EYE_FORMAT
		// Bind the shared texture handle
		glBindTexture(GL_TEXTURE_2D_ARRAY, most_recent_frame->texture_handle);
		#endif

		glBindVertexArray(tw_vao);

		auto gpu_start_wall_time = std::chrono::high_resolution_clock::now();

		GLuint query;
		GLuint64 elapsed_time = 0;
		glGenQueries(1, &query);
		glBeginQuery(GL_TIME_ELAPSED, query);

		// Loop over each eye.
		for(int eye = 0; eye < HMD::NUM_EYES; eye++){

			#ifdef USE_ALT_EYE_FORMAT // If we're using Monado-style buffers we need to rebind eyebuffers.... eugh!
			glBindTexture(GL_TEXTURE_2D, most_recent_frame->texture_handles[eye]);
			#endif

			// The distortion_positions_vbo GPU buffer already contains
			// the distortion mesh for both eyes! They are contiguously
			// laid out in GPU memory. Therefore, on each eye render,
			// we set the attribute pointer to be offset by the full
			// eye's distortion mesh size, rendering the correct eye mesh
			// to that region of the screen. This prevents re-uploading
			// GPU data for each eye.
			glBindBuffer(GL_ARRAY_BUFFER, distortion_positions_vbo);
			glVertexAttribPointer(distortion_pos_attr, 3, GL_FLOAT, GL_FALSE, 0, (void*)(eye * num_distortion_vertices * sizeof(HMD::mesh_coord3d_t)));
			glEnableVertexAttribArray(distortion_pos_attr);

			// We do the exact same thing for the UV GPU memory.
			glBindBuffer(GL_ARRAY_BUFFER, distortion_uv0_vbo);
			glVertexAttribPointer(distortion_uv0_attr, 2, GL_FLOAT, GL_FALSE, 0, (void*)(eye * num_distortion_vertices * sizeof(HMD::mesh_coord2d_t)));
			glEnableVertexAttribArray(distortion_uv0_attr);

			// We do the exact same thing for the UV GPU memory.
			glBindBuffer(GL_ARRAY_BUFFER, distortion_uv1_vbo);
			glVertexAttribPointer(distortion_uv1_attr, 2, GL_FLOAT, GL_FALSE, 0, (void*)(eye * num_distortion_vertices * sizeof(HMD::mesh_coord2d_t)));
			glEnableVertexAttribArray(distortion_uv1_attr);

			// We do the exact same thing for the UV GPU memory.
			glBindBuffer(GL_ARRAY_BUFFER, distortion_uv2_vbo);
			glVertexAttribPointer(distortion_uv2_attr, 2, GL_FLOAT, GL_FALSE, 0, (void*)(eye * num_distortion_vertices * sizeof(HMD::mesh_coord2d_t)));
			glEnableVertexAttribArray(distortion_uv2_attr);


			#ifndef USE_ALT_EYE_FORMAT // If we are using normal ILLIXR-format eyebuffers
			// Specify which layer of the eye texture we're going to be using.
			// Each eye has its own layer.
			glUniform1i(tw_eye_index_unif, eye);
			#endif

			// Interestingly, the element index buffer is identical for both eyes, and is
			// reused for both eyes. Therefore glDrawElements can be immediately called,
			// with the UV and position buffers correctly offset.
			glDrawElements(GL_TRIANGLES, num_distortion_indices, GL_UNSIGNED_INT, (void*)0);

			// The following loop is used to generate the images from the textures we obtained before
			if (eye == 0) {
				GLuint fb = 1;
				glGenFramebuffers(1, &fb);
				glBindFramebuffer(GL_FRAMEBUFFER, fb);
				char addr[50];
				sprintf(addr, "./actual-new/eye/left/%ld_timestamp.ppm", ((GetNextSwapTimeEstimate() - startTime).count() / 1000));
				FILE* out = fopen(addr, "wb");
				
				unsigned char* pixels = (unsigned char*)malloc(width * height * 3);
				glFramebufferTexture2D(GL_FRAMEBUFFER, GL_COLOR_ATTACHMENT0, GL_TEXTURE_2D, most_recent_frame->texture_handles[0], 0);
				
				glReadBuffer(GL_COLOR_ATTACHMENT0);
				
				glReadPixels(0, 0, width, height, GL_RGB, GL_UNSIGNED_BYTE, pixels);
				
				fprintf(out,"P3\n");
				
				fprintf(out,"# Created by the ILLIXR team\n");
				
				fprintf(out,"%d %d\n",width, height);
				fprintf(out,"255\n");

				int k = 0;
				
				for (int i = 0; i < width; ++i) {
        			for(int j = 0; j < height; ++j) {
						// k = (j + i * height) * 3;
            			fprintf(out, "%u %u %u ", (unsigned int) pixels[k], (unsigned int) pixels[k + 1], (unsigned int) pixels[k + 2]);
            			k = k + 3;
        			}
        			fprintf(out,"\n");
    			}
    			free(pixels);

				fclose(out);
			}
		}

		glEndQuery(GL_TIME_ELAPSED);

#ifndef NDEBUG
		auto delta = std::chrono::high_resolution_clock::now() - most_recent_frame->render_time;
		printf("\033[1;36m[TIMEWARP]\033[0m Time since render: %3fms\n", (float)(delta.count() / 1000000.0));
		if(delta > vsync_period)
		{
			printf("\033[0;31m[TIMEWARP: CRITICAL]\033[0m Stale frame!\n");
		}
		printf("\033[1;36m[TIMEWARP]\033[0m Warping from swap %d\n", most_recent_frame->swap_indices[0]);
#endif
		// Call Hologram
		auto hologram_params = new hologram_input;
		hologram_params->seq = ++_hologram_seq;
		_m_hologram->put(hologram_params);

		// Call swap buffers; when vsync is enabled, this will return to the CPU thread once the buffers have been successfully swapped.
		// TODO: GLX V SYNCH SWAP BUFFER
		auto beforeSwap = glfwGetTime();
		glXSwapBuffers(xwin->dpy, xwin->win);
		auto afterSwap = glfwGetTime();

#ifndef NDEBUG
		printf("\033[1;36m[TIMEWARP]\033[0m Swap time: %5fms\n", (float)(afterSwap - beforeSwap) * 1000);
#endif

		// retrieving the recorded elapsed time
		// wait until the query result is available
		int done = 0;
		glGetQueryObjectiv(query, GL_QUERY_RESULT_AVAILABLE, &done);
		while (!done) {
			std::this_thread::yield();
			glGetQueryObjectiv(query, GL_QUERY_RESULT_AVAILABLE, &done);
		}

		// get the query result
		glGetQueryObjectui64v(query, GL_QUERY_RESULT, &elapsed_time);
		total_gpu_time += elapsed_time;
		metric_logger->log(record{&timewarp_gpu_record, {
			{iteration_no},
			{gpu_start_wall_time},
			{std::chrono::high_resolution_clock::now()},
			{std::chrono::duration_cast<std::chrono::nanoseconds>(std::chrono::milliseconds(total_gpu_time))},
		}});

		lastSwapTime = std::chrono::system_clock::now();

		// Now that we have the most recent swap time, we can publish the new estimate.
		_m_vsync_estimate->put(new time_type(GetNextSwapTimeEstimate()));

		// TODO (implement-logging): When we have logging infra, delete this code.
		// Compute time difference between current post-vsync time and the time of the most recent
		// imu sample that was used to generate the predicted pose. This is the MTP, assuming good prediction
		// was used to compute the most recent fast pose.
		std::chrono::duration<double,std::nano> mtp = (lastSwapTime - latest_pose.imu_time);
		std::chrono::duration<double,std::nano> predict_to_display = (lastSwapTime - latest_pose.predict_computed_time);

#ifndef NDEBUG

		
		printf("\033[1;36m[TIMEWARP]\033[0m Motion-to-display latency: %3f ms\n", (float)(mtp.count() / 1000000.0));
		printf("\033[1;36m[TIMEWARP]\033[0m Prediction-to-display latency: %3f ms\n", (float)(predict_to_display.count() / 1000000.0));

		std::cout<< "Timewarp estimating: " << std::chrono::duration_cast<std::chrono::milliseconds>(GetNextSwapTimeEstimate() - lastSwapTime).count() << "ms in the future" << std::endl;
#endif
	}

	virtual ~timewarp_gl() override {
		// TODO: Need to cleanup resources here!
		glXMakeCurrent(xwin->dpy, None, NULL);
 		glXDestroyContext(xwin->dpy, xwin->glc);
 		XDestroyWindow(xwin->dpy, xwin->win);
 		XCloseDisplay(xwin->dpy);
	}
};

PLUGIN_MAIN(timewarp_gl)<|MERGE_RESOLUTION|>--- conflicted
+++ resolved
@@ -60,17 +60,10 @@
 		, _m_eyebuffer{sb->subscribe_latest<rendered_frame>("eyebuffer")}
 	#endif
 		, _m_hologram{sb->publish<hologram_input>("hologram_in")}
-<<<<<<< HEAD
 		, _m_vsync_estimate{sb->publish<time_type>("vsync_estimate")}		
 	{
 		startTime = std::chrono::system_clock::now();
 	}
-=======
-		, _m_vsync_estimate{sb->publish<time_type>("vsync_estimate")}
-		, _m_mtp{sb->publish<std::chrono::duration<double, std::nano>>("mtp")}
-		, _m_frame_age{sb->publish<std::chrono::duration<double, std::nano>>("warp_frame_age")}
-	{ }
->>>>>>> 28b07fc6
 
 private:
 	const std::shared_ptr<switchboard> sb;
@@ -102,14 +95,8 @@
 	// Switchboard plug for sending hologram calls
 	std::unique_ptr<writer<hologram_input>> _m_hologram;
 
-	// Switchboard plug for publishing vsync estimates
+	// Switchboard plug for publishing 
 	std::unique_ptr<writer<time_type>> _m_vsync_estimate;
-
-	// Switchboard plug for publishing MTP metrics
-	std::unique_ptr<writer<std::chrono::duration<double, std::nano>>> _m_mtp;
-
-	// Switchboard plug for publishing frame stale-ness metrics
-	std::unique_ptr<writer<std::chrono::duration<double, std::nano>>> _m_frame_age;
 
 	GLuint timewarpShaderProgram;
 
@@ -325,7 +312,7 @@
 	}
 
 	virtual void _p_one_iteration() override {
-		warp(glfwGetTime() - tStart);
+		warp(glfwGetTime());
 	}
 
 	virtual void _p_thread_setup() override {
@@ -480,8 +467,8 @@
 		// TODO: Right now, this samples the latest pose published to the "pose" topic.
 		// However, this should really be polling the high-frequency pose prediction topic,
 		// given a specified timestamp!
-		const fast_pose_type latest_pose = pp->get_fast_pose(GetNextSwapTimeEstimate());
-		GetViewMatrixFromPose(&viewMatrixBegin, latest_pose.pose);
+		const pose_type latest_pose = pp->get_fast_pose().pose;
+		GetViewMatrixFromPose(&viewMatrixBegin, latest_pose);
 
 		// std::cout << "Timewarp: old " << most_recent_frame->render_pose.pose << ", new " << latest_pose->pose << std::endl;
 
@@ -598,7 +585,7 @@
 				glGenFramebuffers(1, &fb);
 				glBindFramebuffer(GL_FRAMEBUFFER, fb);
 				char addr[50];
-				sprintf(addr, "./actual-new/eye/left/%ld_timestamp.ppm", ((GetNextSwapTimeEstimate() - startTime).count() / 1000));
+				sprintf(addr, "./ideal-new/eye/left/%ld_timestamp.ppm", ((GetNextSwapTimeEstimate() - startTime).count() / 1000));
 				FILE* out = fopen(addr, "wb");
 				
 				unsigned char* pixels = (unsigned char*)malloc(width * height * 3);
@@ -680,19 +667,11 @@
 
 		// Now that we have the most recent swap time, we can publish the new estimate.
 		_m_vsync_estimate->put(new time_type(GetNextSwapTimeEstimate()));
+#ifndef NDEBUG
 
 		// TODO (implement-logging): When we have logging infra, delete this code.
-		// Compute time difference between current post-vsync time and the time of the most recent
-		// imu sample that was used to generate the predicted pose. This is the MTP, assuming good prediction
-		// was used to compute the most recent fast pose.
-		std::chrono::duration<double,std::nano> mtp = (lastSwapTime - latest_pose.imu_time);
-		std::chrono::duration<double,std::nano> predict_to_display = (lastSwapTime - latest_pose.predict_computed_time);
-
-#ifndef NDEBUG
-
-		
-		printf("\033[1;36m[TIMEWARP]\033[0m Motion-to-display latency: %3f ms\n", (float)(mtp.count() / 1000000.0));
-		printf("\033[1;36m[TIMEWARP]\033[0m Prediction-to-display latency: %3f ms\n", (float)(predict_to_display.count() / 1000000.0));
+		// This only looks at warp time, so doesn't take into account IMU frequency.
+		// printf("\033[1;36m[TIMEWARP]\033[0m Motion-to-display latency: %.1f ms, Exponential Average FPS: %.3f\n", (float)(lastSwapTime - warpStart) * 1000.0f, (float)(averageFramerate));
 
 		std::cout<< "Timewarp estimating: " << std::chrono::duration_cast<std::chrono::milliseconds>(GetNextSwapTimeEstimate() - lastSwapTime).count() << "ms in the future" << std::endl;
 #endif
