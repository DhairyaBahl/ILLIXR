--- conflicted
+++ resolved
@@ -20,10 +20,6 @@
 #include <stdio.h>
 #include <cstdio>
 
-// The dimension for the output images
-#define width 800
-#define height 600
-
 using namespace ILLIXR;
 using namespace linalg::aliases;
 
@@ -43,6 +39,19 @@
 };
 
 class timewarp_gl : public threadloop {
+private:
+
+	static constexpr int   SCREEN_WIDTH    = 2560;
+	static constexpr int   SCREEN_HEIGHT   = 1440;
+
+	static constexpr double DISPLAY_REFRESH_RATE = 60.0;
+	static constexpr double FPS_WARNING_TOLERANCE = 0.5;
+	static constexpr double DELAY_FRACTION = 0.8;
+
+	static constexpr double RUNNING_AVG_ALPHA = 0.1;
+
+	static constexpr std::chrono::nanoseconds vsync_period {std::size_t(NANO_SEC/DISPLAY_REFRESH_RATE)};
+	std::vector<std::pair<std::size_t, std::array<unsigned char, SCREEN_WIDTH * SCREEN_HEIGHT>>> frames;
 
 public:
 	// Public constructor, create_component passes Switchboard handles ("plugs")
@@ -60,32 +69,15 @@
 		, _m_eyebuffer{sb->subscribe_latest<rendered_frame>("eyebuffer")}
 	#endif
 		, _m_hologram{sb->publish<hologram_input>("hologram_in")}
-<<<<<<< HEAD
-		, _m_vsync_estimate{sb->publish<time_type>("vsync_estimate")}		
-	{
-		startTime = std::chrono::system_clock::now();
-	}
-=======
 		, _m_vsync_estimate{sb->publish<time_type>("vsync_estimate")}
 		, _m_mtp{sb->publish<std::chrono::duration<double, std::nano>>("mtp")}
 		, _m_frame_age{sb->publish<std::chrono::duration<double, std::nano>>("warp_frame_age")}
+		, startTime{std::chrono::system_clock::now()}
 	{ }
->>>>>>> e69a1282
 
 private:
 	const std::shared_ptr<switchboard> sb;
 	const std::shared_ptr<pose_prediction> pp;
-
-	static constexpr int   SCREEN_WIDTH    = 2560;
-	static constexpr int   SCREEN_HEIGHT   = 1440;
-
-	static constexpr double DISPLAY_REFRESH_RATE = 60.0;
-	static constexpr double FPS_WARNING_TOLERANCE = 0.5;
-	static constexpr double DELAY_FRACTION = 0.8;
-
-	static constexpr double RUNNING_AVG_ALPHA = 0.1;
-
-	static constexpr std::chrono::nanoseconds vsync_period {std::size_t(NANO_SEC/DISPLAY_REFRESH_RATE)};
 
 	const std::shared_ptr<xlib_gl_extended_window> xwin;
 	rendered_frame frame;
@@ -159,6 +151,8 @@
 
 	// Hologram call data
 	long long _hologram_seq{0};
+
+	std::vector<std::array<>> buffers;
 
 	void BuildTimewarp(HMD::hmd_info_t* hmdInfo){
 
