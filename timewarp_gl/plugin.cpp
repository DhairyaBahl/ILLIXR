#include <chrono>
#include <future>
#include <iostream>
#include <thread>
#include <GL/glew.h>
#include <GLFW/glfw3.h>
#include "common/threadloop.hpp"
#include "common/switchboard.hpp"
#include "common/data_format.hpp"
#include "common/extended_window.hpp"
#include "common/shader_util.hpp"
#include "utils/hmd.hpp"
#include "common/math_util.hpp"
#include "shaders/basic_shader.hpp"
#include "shaders/timewarp_shader.hpp"
#include "common/pose_prediction.hpp"

using namespace ILLIXR;

typedef void (*glXSwapIntervalEXTProc)(Display *dpy, GLXDrawable drawable, int interval);

// If this is defined, gldemo will use Monado-style eyebuffers
//#define USE_ALT_EYE_FORMAT

const record_header timewarp_gpu_record {"timewarp_gpu", {
	{"iteration_no", typeid(std::size_t)},
	{"wall_time_start", typeid(std::chrono::high_resolution_clock::time_point)},
	{"wall_time_stop" , typeid(std::chrono::high_resolution_clock::time_point)},
	{"gpu_time_duration", typeid(std::chrono::nanoseconds)},
}};

const record_header mtp_record {"mtp_record", {
	{"iteration_no", typeid(std::size_t)},
	{"vsync", typeid(std::chrono::high_resolution_clock::time_point)},
	{"imu_time", typeid(std::chrono::high_resolution_clock::time_point)},
}};

class timewarp_gl : public threadloop {

public:
	// Public constructor, create_component passes Switchboard handles ("plugs")
	// to this constructor. In turn, the constructor fills in the private
	// references to the switchboard plugs, so the component can read the
	// data whenever it needs to.
	timewarp_gl(std::string name_, phonebook* pb_)
		: threadloop{name_, pb_}
		, sb{pb->lookup_impl<switchboard>()}
		, pp{pb->lookup_impl<pose_prediction>()}
		, xwin{pb->lookup_impl<xlib_gl_extended_window>()}
	#ifdef USE_ALT_EYE_FORMAT
		, _m_eyebuffer{sb->subscribe_latest<rendered_frame_alt>("eyebuffer")}
	#else
		, _m_eyebuffer{sb->subscribe_latest<rendered_frame>("eyebuffer")}
	#endif
		, _m_hologram{sb->publish<hologram_input>("hologram_in")}
		, _m_vsync_estimate{sb->publish<time_type>("vsync_estimate")}
		, _m_mtp{sb->publish<std::chrono::duration<double, std::nano>>("mtp")}
		, _m_frame_age{sb->publish<std::chrono::duration<double, std::nano>>("warp_frame_age")}
		, timewarp_gpu_logger{record_logger_}
		, mtp_logger{record_logger_}
	{ }

private:
	const std::shared_ptr<switchboard> sb;
	const std::shared_ptr<pose_prediction> pp;

	static constexpr int   SCREEN_WIDTH    = 550*2;
	static constexpr int   SCREEN_HEIGHT   = 320*2;

	static constexpr double DISPLAY_REFRESH_RATE = 60.0;
	static constexpr double FPS_WARNING_TOLERANCE = 0.5;
<<<<<<< HEAD
	static constexpr double DELAY_FRACTION = 0.5;
=======

	// Note: 0.9 works fine without hologram, but we need a larger safety net with hologram enabled
	static constexpr double DELAY_FRACTION = 0.8;
>>>>>>> fa417bbf

	static constexpr double RUNNING_AVG_ALPHA = 0.1;

	static constexpr std::chrono::nanoseconds vsync_period {std::size_t(NANO_SEC/DISPLAY_REFRESH_RATE)};

	const std::shared_ptr<xlib_gl_extended_window> xwin;
	rendered_frame frame;

	// Switchboard plug for application eye buffer.
	#ifdef USE_ALT_EYE_FORMAT
	std::unique_ptr<reader_latest<rendered_frame_alt>> _m_eyebuffer;
	#else
	std::unique_ptr<reader_latest<rendered_frame>> _m_eyebuffer;
	#endif

	// Switchboard plug for sending hologram calls
	std::unique_ptr<writer<hologram_input>> _m_hologram;

	// Switchboard plug for publishing vsync estimates
	std::unique_ptr<writer<time_type>> _m_vsync_estimate;

	// Switchboard plug for publishing MTP metrics
	std::unique_ptr<writer<std::chrono::duration<double, std::nano>>> _m_mtp;

	// Switchboard plug for publishing frame stale-ness metrics
	std::unique_ptr<writer<std::chrono::duration<double, std::nano>>> _m_frame_age;

	record_coalescer timewarp_gpu_logger;
	record_coalescer mtp_logger;

	GLuint timewarpShaderProgram;

	time_type lastSwapTime;

	HMD::hmd_info_t hmd_info;
	HMD::body_info_t body_info;

	// Eye sampler array
	GLuint eye_sampler_0;
	GLuint eye_sampler_1;

	// Eye index uniform
	GLuint tw_eye_index_unif;

	// VAOs
	GLuint tw_vao;

	// Position and UV attribute locations
	GLuint distortion_pos_attr;
	GLuint distortion_uv0_attr;
	GLuint distortion_uv1_attr;
	GLuint distortion_uv2_attr;

	// Distortion mesh information
	GLuint num_distortion_vertices;
	GLuint num_distortion_indices;

	// Distortion mesh CPU buffers and GPU VBO handles
	HMD::mesh_coord3d_t* distortion_positions;
	GLuint distortion_positions_vbo;
	GLuint* distortion_indices;
	GLuint distortion_indices_vbo;
	HMD::uv_coord_t* distortion_uv0;
	GLuint distortion_uv0_vbo;
	HMD::uv_coord_t* distortion_uv1;
	GLuint distortion_uv1_vbo;
	HMD::uv_coord_t* distortion_uv2;
	GLuint distortion_uv2_vbo;

	// Handles to the start and end timewarp
	// transform matrices (3x4 uniforms)
	GLuint tw_start_transform_unif;
	GLuint tw_end_transform_unif;
	// Basic perspective projection matrix
	Eigen::Matrix4f basicProjection;

	// Hologram call data
	long long _hologram_seq{0};

	void BuildTimewarp(HMD::hmd_info_t* hmdInfo){

		// Calculate the number of vertices+indices in the distortion mesh.
		num_distortion_vertices = ( hmdInfo->eyeTilesHigh + 1 ) * ( hmdInfo->eyeTilesWide + 1 );
		num_distortion_indices = hmdInfo->eyeTilesHigh * hmdInfo->eyeTilesWide * 6;

		// Allocate memory for the elements/indices array.
		distortion_indices = (GLuint*) malloc(num_distortion_indices * sizeof(GLuint));

		// This is just a simple grid/plane index array, nothing fancy.
		// Same for both eye distortions, too!
		for ( int y = 0; y < hmdInfo->eyeTilesHigh; y++ )
		{
			for ( int x = 0; x < hmdInfo->eyeTilesWide; x++ )
			{
				const int offset = ( y * hmdInfo->eyeTilesWide + x ) * 6;

				distortion_indices[offset + 0] = (GLuint)( ( y + 0 ) * ( hmdInfo->eyeTilesWide + 1 ) + ( x + 0 ) );
				distortion_indices[offset + 1] = (GLuint)( ( y + 1 ) * ( hmdInfo->eyeTilesWide + 1 ) + ( x + 0 ) );
				distortion_indices[offset + 2] = (GLuint)( ( y + 0 ) * ( hmdInfo->eyeTilesWide + 1 ) + ( x + 1 ) );

				distortion_indices[offset + 3] = (GLuint)( ( y + 0 ) * ( hmdInfo->eyeTilesWide + 1 ) + ( x + 1 ) );
				distortion_indices[offset + 4] = (GLuint)( ( y + 1 ) * ( hmdInfo->eyeTilesWide + 1 ) + ( x + 0 ) );
				distortion_indices[offset + 5] = (GLuint)( ( y + 1 ) * ( hmdInfo->eyeTilesWide + 1 ) + ( x + 1 ) );
			}
		}

		// Allocate memory for the distortion coordinates.
		// These are NOT the actual distortion mesh's vertices,
		// they are calculated distortion grid coefficients
		// that will be used to set the actual distortion mesh's UV space.
		HMD::mesh_coord2d_t* tw_mesh_base_ptr = (HMD::mesh_coord2d_t *) malloc( HMD::NUM_EYES * HMD::NUM_COLOR_CHANNELS * num_distortion_vertices * sizeof( HMD::mesh_coord2d_t ) );

		// Set the distortion coordinates as a series of arrays
		// that will be written into by the BuildDistortionMeshes() function.
		HMD::mesh_coord2d_t * distort_coords[HMD::NUM_EYES][HMD::NUM_COLOR_CHANNELS] =
		{
			{ tw_mesh_base_ptr + 0 * num_distortion_vertices, tw_mesh_base_ptr + 1 * num_distortion_vertices, tw_mesh_base_ptr + 2 * num_distortion_vertices },
			{ tw_mesh_base_ptr + 3 * num_distortion_vertices, tw_mesh_base_ptr + 4 * num_distortion_vertices, tw_mesh_base_ptr + 5 * num_distortion_vertices }
		};
		HMD::BuildDistortionMeshes( distort_coords, hmdInfo );

		// Allocate memory for position and UV CPU buffers.
		for(int eye = 0; eye < HMD::NUM_EYES; eye++){
			distortion_positions = (HMD::mesh_coord3d_t *) malloc(HMD::NUM_EYES * num_distortion_vertices * sizeof(HMD::mesh_coord3d_t));
			distortion_uv0 = (HMD::uv_coord_t *) malloc(HMD::NUM_EYES * num_distortion_vertices * sizeof(HMD::uv_coord_t));
			distortion_uv1 = (HMD::uv_coord_t *) malloc(HMD::NUM_EYES * num_distortion_vertices * sizeof(HMD::uv_coord_t));
			distortion_uv2 = (HMD::uv_coord_t *) malloc(HMD::NUM_EYES * num_distortion_vertices * sizeof(HMD::uv_coord_t));
		}

		for ( int eye = 0; eye < HMD::NUM_EYES; eye++ )
		{
			for ( int y = 0; y <= hmdInfo->eyeTilesHigh; y++ )
			{
				for ( int x = 0; x <= hmdInfo->eyeTilesWide; x++ )
				{
					const int index = y * ( hmdInfo->eyeTilesWide + 1 ) + x;

					// Set the physical distortion mesh coordinates. These are rectangular/gridlike, not distorted.
					// The distortion is handled by the UVs, not the actual mesh coordinates!
					distortion_positions[eye * num_distortion_vertices + index].x = ( -1.0f + eye + ( (float)x / hmdInfo->eyeTilesWide ) );
					distortion_positions[eye * num_distortion_vertices + index].y = ( -1.0f + 2.0f * ( ( hmdInfo->eyeTilesHigh - (float)y ) / hmdInfo->eyeTilesHigh ) *
														( (float)( hmdInfo->eyeTilesHigh * hmdInfo->tilePixelsHigh ) / hmdInfo->displayPixelsHigh ) );
					distortion_positions[eye * num_distortion_vertices + index].z = 0.0f;

					// Use the previously-calculated distort_coords to set the UVs on the distortion mesh
					distortion_uv0[eye * num_distortion_vertices + index].u = distort_coords[eye][0][index].x;
					distortion_uv0[eye * num_distortion_vertices + index].v = distort_coords[eye][0][index].y;
					distortion_uv1[eye * num_distortion_vertices + index].u = distort_coords[eye][1][index].x;
					distortion_uv1[eye * num_distortion_vertices + index].v = distort_coords[eye][1][index].y;
					distortion_uv2[eye * num_distortion_vertices + index].u = distort_coords[eye][2][index].x;
					distortion_uv2[eye * num_distortion_vertices + index].v = distort_coords[eye][2][index].y;

				}
			}
		}
		// Construct a basic perspective projection
		math_util::projection_fov( &basicProjection, 40.0f, 40.0f, 40.0f, 40.0f, 0.1f, 0.0f );
		// This was just temporary.
		free(tw_mesh_base_ptr);

		return;
	}

	/* Calculate timewarm transform from projection matrix, view matrix, etc */
	void CalculateTimeWarpTransform( Eigen::Matrix4f& transform, const Eigen::Matrix4f& renderProjectionMatrix,
                                        const Eigen::Matrix4f& renderViewMatrix, const Eigen::Matrix4f& newViewMatrix )
	{
		// Eigen stores matrices internally in column-major order.
		// However, the (i,j) accessors are row-major (i.e, the first argument
		// is which row, and the second argument is which column.)
		Eigen::Matrix4f texCoordProjection;
		texCoordProjection <<  0.5f * renderProjectionMatrix(0,0),            0.0f,                                          0.5f * renderProjectionMatrix(0,2) - 0.5f, 0.0f ,
							   0.0f,                                          0.5f * renderProjectionMatrix(1,1),            0.5f * renderProjectionMatrix(1,2) - 0.5f, 0.0f ,
							   0.0f,                                          0.0f,                                         -1.0f,                                      0.0f ,
							   0.0f,                                          0.0f,                                          0.0f,                                      1.0f;

		// Calculate the delta between the view matrix used for rendering and
		// a more recent or predicted view matrix based on new sensor input.
		Eigen::Matrix4f inverseRenderViewMatrix = renderViewMatrix.inverse();

		Eigen::Matrix4f deltaViewMatrix = inverseRenderViewMatrix * newViewMatrix;

		deltaViewMatrix(0,3) = 0.0f;
		deltaViewMatrix(1,3) = 0.0f;
		deltaViewMatrix(2,3) = 0.0f;

		// Accumulate the transforms.
		transform = texCoordProjection * deltaViewMatrix;
	}

	// Get the estimated time of the next swap/next Vsync.
	// This is an estimate, used to wait until *just* before vsync.
	time_type GetNextSwapTimeEstimate() {
		return lastSwapTime + vsync_period;
	}

	// Get the estimated amount of time to put the CPU thread to sleep,
	// given a specified percentage of the total Vsync period to delay.
	std::chrono::duration<double, std::nano> EstimateTimeToSleep(double framePercentage){
		return (GetNextSwapTimeEstimate() - std::chrono::high_resolution_clock::now()) * framePercentage;
	}


public:

	virtual skip_option _p_should_skip() override {
		using namespace std::chrono_literals;
		// Sleep for approximately 90% of the time until the next vsync.
		// Scheduling granularity can't be assumed to be super accurate here,
		// so don't push your luck (i.e. don't wait too long....) Tradeoff with
		// MTP here. More you wait, closer to the display sync you sample the pose.

		// TODO: poll GLX window events
		std::this_thread::sleep_for(std::chrono::duration<double>(EstimateTimeToSleep(DELAY_FRACTION)));
		if(_m_eyebuffer->get_latest_ro()) {
			return skip_option::run;
		} else {
			// Null means system is nothing has been pushed yet
			// because not all components are initialized yet
			return skip_option::skip_and_yield;
		}
	}

	virtual void _p_one_iteration() override {
		warp(glfwGetTime());
	}

	virtual void _p_thread_setup() override {
		lastSwapTime = std::chrono::high_resolution_clock::now();

		// Generate reference HMD and physical body dimensions
    	HMD::GetDefaultHmdInfo(SCREEN_WIDTH, SCREEN_HEIGHT, &hmd_info);
		HMD::GetDefaultBodyInfo(&body_info);

		// Initialize the GLFW library, still need it to get time
		if(!glfwInit()){
			printf("Failed to initialize glfw\n");
		}

    	// Construct timewarp meshes and other data
    	BuildTimewarp(&hmd_info);

		// includes setting swap interval
		glXMakeCurrent(xwin->dpy, xwin->win, xwin->glc);

		// set swap interval for 1
		glXSwapIntervalEXTProc glXSwapIntervalEXT = 0;
		glXSwapIntervalEXT = (glXSwapIntervalEXTProc) glXGetProcAddressARB((const GLubyte *)"glXSwapIntervalEXT");
		glXSwapIntervalEXT(xwin->dpy, xwin->win, 1);

		// Init and verify GLEW
		glewExperimental = GL_TRUE;
		if(glewInit() != GLEW_OK){
			printf("Failed to init GLEW\n");
			// clean up ?
			exit(0);
		}

		glEnable              ( GL_DEBUG_OUTPUT );
		glDebugMessageCallback( MessageCallback, 0 );

		// TODO: X window v-synch

		// Create and bind global VAO object
		glGenVertexArrays(1, &tw_vao);
    	glBindVertexArray(tw_vao);

    	#ifdef USE_ALT_EYE_FORMAT
    	timewarpShaderProgram = init_and_link(timeWarpChromaticVertexProgramGLSL, timeWarpChromaticFragmentProgramGLSL_Alternative);
    	#else
		timewarpShaderProgram = init_and_link(timeWarpChromaticVertexProgramGLSL, timeWarpChromaticFragmentProgramGLSL);
		#endif
		// Acquire attribute and uniform locations from the compiled and linked shader program

    	distortion_pos_attr = glGetAttribLocation(timewarpShaderProgram, "vertexPosition");
    	distortion_uv0_attr = glGetAttribLocation(timewarpShaderProgram, "vertexUv0");
    	distortion_uv1_attr = glGetAttribLocation(timewarpShaderProgram, "vertexUv1");
    	distortion_uv2_attr = glGetAttribLocation(timewarpShaderProgram, "vertexUv2");
    	tw_start_transform_unif = glGetUniformLocation(timewarpShaderProgram, "TimeWarpStartTransform");
    	tw_end_transform_unif = glGetUniformLocation(timewarpShaderProgram, "TimeWarpEndTransform");
    	tw_eye_index_unif = glGetUniformLocation(timewarpShaderProgram, "ArrayLayer");
    	eye_sampler_0 = glGetUniformLocation(timewarpShaderProgram, "Texture[0]");
    	eye_sampler_1 = glGetUniformLocation(timewarpShaderProgram, "Texture[1]");



		// Config distortion mesh position vbo
		glGenBuffers(1, &distortion_positions_vbo);
		glBindBuffer(GL_ARRAY_BUFFER, distortion_positions_vbo);
		glBufferData(GL_ARRAY_BUFFER, HMD::NUM_EYES * (num_distortion_vertices * 3) * sizeof(GLfloat), distortion_positions, GL_STATIC_DRAW);
		glVertexAttribPointer(distortion_pos_attr, 3, GL_FLOAT, GL_FALSE, 0, 0);
		//glEnableVertexAttribArray(distortion_pos_attr);



		// Config distortion uv0 vbo
		glGenBuffers(1, &distortion_uv0_vbo);
		glBindBuffer(GL_ARRAY_BUFFER, distortion_uv0_vbo);
		glBufferData(GL_ARRAY_BUFFER, HMD::NUM_EYES * (num_distortion_vertices * 2) * sizeof(GLfloat), distortion_uv0, GL_STATIC_DRAW);
		glVertexAttribPointer(distortion_uv0_attr, 2, GL_FLOAT, GL_FALSE, 0, 0);
		//glEnableVertexAttribArray(distortion_uv0_attr);


		// Config distortion uv1 vbo
		glGenBuffers(1, &distortion_uv1_vbo);
		glBindBuffer(GL_ARRAY_BUFFER, distortion_uv1_vbo);
		glBufferData(GL_ARRAY_BUFFER, HMD::NUM_EYES * (num_distortion_vertices * 2) * sizeof(GLfloat), distortion_uv1, GL_STATIC_DRAW);
		glVertexAttribPointer(distortion_uv1_attr, 2, GL_FLOAT, GL_FALSE, 0, 0);
		//glEnableVertexAttribArray(distortion_uv1_attr);


		// Config distortion uv2 vbo
		glGenBuffers(1, &distortion_uv2_vbo);
		glBindBuffer(GL_ARRAY_BUFFER, distortion_uv2_vbo);
		glBufferData(GL_ARRAY_BUFFER, HMD::NUM_EYES * (num_distortion_vertices * 2) * sizeof(GLfloat), distortion_uv2, GL_STATIC_DRAW);
		glVertexAttribPointer(distortion_uv2_attr, 2, GL_FLOAT, GL_FALSE, 0, 0);
		//glEnableVertexAttribArray(distortion_uv2_attr);


		// Config distortion mesh indices vbo
		glGenBuffers(1, &distortion_indices_vbo);
		glBindBuffer(GL_ELEMENT_ARRAY_BUFFER, distortion_indices_vbo);
		glBufferData(GL_ELEMENT_ARRAY_BUFFER, num_distortion_indices * sizeof(GLuint), distortion_indices, GL_STATIC_DRAW);

		glXMakeCurrent(xwin->dpy, None, NULL);
	}

	virtual void warp([[maybe_unused]] float time) {
		glXMakeCurrent(xwin->dpy, xwin->win, xwin->glc);

		glBindFramebuffer(GL_FRAMEBUFFER,0);
		glViewport(0, 0, SCREEN_WIDTH, SCREEN_HEIGHT);
		glClearColor(0, 0, 0, 0);
    	glClear(GL_COLOR_BUFFER_BIT | GL_DEPTH_BUFFER_BIT | GL_STENCIL_BUFFER_BIT);
		glDepthFunc(GL_LEQUAL);

		auto most_recent_frame = _m_eyebuffer->get_latest_ro();
		// This should be null-checked in _p_should_skip
		assert(most_recent_frame);

		// Use the timewarp program
		glUseProgram(timewarpShaderProgram);

		//double cursor_x, cursor_y;
		//glfwGetCursorPos(window, &cursor_x, &cursor_y);

		// Generate "starting" view matrix, from the pose
		// sampled at the time of rendering the frame.
		Eigen::Matrix4f viewMatrix = Eigen::Matrix4f::Identity();
		viewMatrix.block(0,0,3,3) = most_recent_frame->render_pose.pose.orientation.toRotationMatrix();
		// math_util::view_from_quaternion(&viewMatrix, most_recent_frame->render_pose.pose.orientation);

		// We simulate two asynchronous view matrices,
		// one at the beginning of display refresh,
		// and one at the end of display refresh.
		// The distortion shader will lerp between
		// these two predictive view transformations
		// as it renders across the horizontal view,
		// compensating for display panel refresh delay (wow!)
		Eigen::Matrix4f viewMatrixBegin = Eigen::Matrix4f::Identity();
		Eigen::Matrix4f viewMatrixEnd = Eigen::Matrix4f::Identity();

		// TODO: Right now, this samples the latest pose published to the "pose" topic.
		// However, this should really be polling the high-frequency pose prediction topic,
		// given a specified timestamp!
		const fast_pose_type latest_pose = pp->get_fast_pose();
		viewMatrixBegin.block(0,0,3,3) = latest_pose.pose.orientation.toRotationMatrix();

		// TODO: We set the "end" pose to the same as the beginning pose, because panel refresh is so tiny
		// and we don't need to visualize this right now (we also don't have prediction setup yet!)
		viewMatrixEnd = viewMatrixBegin;

		// Calculate the timewarp transformation matrices.
		// These are a product of the last-known-good view matrix
		// and the predictive transforms.
		Eigen::Matrix4f timeWarpStartTransform4x4;
		Eigen::Matrix4f timeWarpEndTransform4x4;

		// Calculate timewarp transforms using predictive view transforms
		CalculateTimeWarpTransform(timeWarpStartTransform4x4, basicProjection, viewMatrix, viewMatrixBegin);
		CalculateTimeWarpTransform(timeWarpEndTransform4x4, basicProjection, viewMatrix, viewMatrixEnd);

		glUniformMatrix4fv(tw_start_transform_unif, 1, GL_FALSE, (GLfloat*)(timeWarpStartTransform4x4.data()));
		glUniformMatrix4fv(tw_end_transform_unif, 1, GL_FALSE,  (GLfloat*)(timeWarpEndTransform4x4.data()));

		// Debugging aid, toggle switch for rendering in the fragment shader
		glUniform1i(glGetUniformLocation(timewarpShaderProgram, "ArrayIndex"), 0);

		glUniform1i(eye_sampler_0, 0);

		#ifndef USE_ALT_EYE_FORMAT
		// Bind the shared texture handle
		glBindTexture(GL_TEXTURE_2D_ARRAY, most_recent_frame->texture_handle);
		#endif

		glBindVertexArray(tw_vao);

		auto gpu_start_wall_time = std::chrono::high_resolution_clock::now();

		GLuint query;
		GLuint64 elapsed_time = 0;
		glGenQueries(1, &query);
		glBeginQuery(GL_TIME_ELAPSED, query);

		// Loop over each eye.
		for(int eye = 0; eye < HMD::NUM_EYES; eye++){

			#ifdef USE_ALT_EYE_FORMAT // If we're using Monado-style buffers we need to rebind eyebuffers.... eugh!
			glBindTexture(GL_TEXTURE_2D, most_recent_frame->texture_handles[eye]);
			#endif

			// The distortion_positions_vbo GPU buffer already contains
			// the distortion mesh for both eyes! They are contiguously
			// laid out in GPU memory. Therefore, on each eye render,
			// we set the attribute pointer to be offset by the full
			// eye's distortion mesh size, rendering the correct eye mesh
			// to that region of the screen. This prevents re-uploading
			// GPU data for each eye.
			glBindBuffer(GL_ARRAY_BUFFER, distortion_positions_vbo);
			glVertexAttribPointer(distortion_pos_attr, 3, GL_FLOAT, GL_FALSE, 0, (void*)(eye * num_distortion_vertices * sizeof(HMD::mesh_coord3d_t)));
			glEnableVertexAttribArray(distortion_pos_attr);

			// We do the exact same thing for the UV GPU memory.
			glBindBuffer(GL_ARRAY_BUFFER, distortion_uv0_vbo);
			glVertexAttribPointer(distortion_uv0_attr, 2, GL_FLOAT, GL_FALSE, 0, (void*)(eye * num_distortion_vertices * sizeof(HMD::mesh_coord2d_t)));
			glEnableVertexAttribArray(distortion_uv0_attr);

			// We do the exact same thing for the UV GPU memory.
			glBindBuffer(GL_ARRAY_BUFFER, distortion_uv1_vbo);
			glVertexAttribPointer(distortion_uv1_attr, 2, GL_FLOAT, GL_FALSE, 0, (void*)(eye * num_distortion_vertices * sizeof(HMD::mesh_coord2d_t)));
			glEnableVertexAttribArray(distortion_uv1_attr);

			// We do the exact same thing for the UV GPU memory.
			glBindBuffer(GL_ARRAY_BUFFER, distortion_uv2_vbo);
			glVertexAttribPointer(distortion_uv2_attr, 2, GL_FLOAT, GL_FALSE, 0, (void*)(eye * num_distortion_vertices * sizeof(HMD::mesh_coord2d_t)));
			glEnableVertexAttribArray(distortion_uv2_attr);


			#ifndef USE_ALT_EYE_FORMAT // If we are using normal ILLIXR-format eyebuffers
			// Specify which layer of the eye texture we're going to be using.
			// Each eye has its own layer.
			glUniform1i(tw_eye_index_unif, eye);
			#endif

			// Interestingly, the element index buffer is identical for both eyes, and is
			// reused for both eyes. Therefore glDrawElements can be immediately called,
			// with the UV and position buffers correctly offset.
			glDrawElements(GL_TRIANGLES, num_distortion_indices, GL_UNSIGNED_INT, (void*)0);
		}

		glEndQuery(GL_TIME_ELAPSED);

#ifndef NDEBUG
		auto delta = std::chrono::high_resolution_clock::now() - most_recent_frame->render_time;
		printf("\033[1;36m[TIMEWARP]\033[0m Time since render: %3fms\n", (float)(delta.count() / 1000000.0));
		if(delta > vsync_period)
		{
			printf("\033[0;31m[TIMEWARP: CRITICAL]\033[0m Stale frame!\n");
		}
		printf("\033[1;36m[TIMEWARP]\033[0m Warping from swap %d\n", most_recent_frame->swap_indices[0]);
#endif
		// Call Hologram
		auto hologram_params = new hologram_input;
		hologram_params->seq = ++_hologram_seq;
		_m_hologram->put(hologram_params);

		// Call swap buffers; when vsync is enabled, this will return to the CPU thread once the buffers have been successfully swapped.
		// TODO: GLX V SYNCH SWAP BUFFER
		[[maybe_unused]] auto beforeSwap = glfwGetTime();

		glXSwapBuffers(xwin->dpy, xwin->win);

		// The swap time needs to be obtained and published as soon as possible
		lastSwapTime = std::chrono::high_resolution_clock::now();

		// Now that we have the most recent swap time, we can publish the new estimate.
		_m_vsync_estimate->put(new time_type(GetNextSwapTimeEstimate()));

#ifndef NDEBUG
		auto afterSwap = glfwGetTime();
		printf("\033[1;36m[TIMEWARP]\033[0m Swap time: %5fms\n", (float)(afterSwap - beforeSwap) * 1000);
#endif

		// retrieving the recorded elapsed time
		// wait until the query result is available
		int done = 0;
		glGetQueryObjectiv(query, GL_QUERY_RESULT_AVAILABLE, &done);
		while (!done) {
			std::this_thread::yield();
			glGetQueryObjectiv(query, GL_QUERY_RESULT_AVAILABLE, &done);
		}

		// get the query result
		glGetQueryObjectui64v(query, GL_QUERY_RESULT, &elapsed_time);
		timewarp_gpu_logger.log(record{timewarp_gpu_record, {
			{iteration_no},
			{gpu_start_wall_time},
			{std::chrono::high_resolution_clock::now()},
			{std::chrono::nanoseconds(elapsed_time)},
		}});

		mtp_logger.log(record{mtp_record, {
			{iteration_no},
			{std::chrono::high_resolution_clock::now()},
			{latest_pose.pose.sensor_time},
		}});

#ifndef NDEBUG
		// TODO (implement-logging): When we have logging infra, delete this code.
		// Compute time difference between current post-vsync time and the time of the most recent
		// imu sample that was used to generate the predicted pose. This is the MTP, assuming good prediction
		// was used to compute the most recent fast pose.
		std::chrono::duration<double,std::nano> mtp = (lastSwapTime - latest_pose.pose.sensor_time);
		std::chrono::duration<double,std::nano> predict_to_display = (lastSwapTime - latest_pose.predict_computed_time);

		printf("\033[1;36m[TIMEWARP]\033[0m Motion-to-display latency: %3f ms\n", (float)(mtp.count() / 1000000.0));
		printf("\033[1;36m[TIMEWARP]\033[0m Prediction-to-display latency: %3f ms\n", (float)(predict_to_display.count() / 1000000.0));

		std::cout<< "Timewarp estimating: " << std::chrono::duration_cast<std::chrono::milliseconds>(GetNextSwapTimeEstimate() - lastSwapTime).count() << "ms in the future" << std::endl;
#endif
	}

	virtual ~timewarp_gl() override {
		// TODO: Need to cleanup resources here!
		glXMakeCurrent(xwin->dpy, None, NULL);
 		glXDestroyContext(xwin->dpy, xwin->glc);
 		XDestroyWindow(xwin->dpy, xwin->win);
 		XCloseDisplay(xwin->dpy);
	}
};

PLUGIN_MAIN(timewarp_gl)<|MERGE_RESOLUTION|>--- conflicted
+++ resolved
@@ -69,13 +69,9 @@
 
 	static constexpr double DISPLAY_REFRESH_RATE = 60.0;
 	static constexpr double FPS_WARNING_TOLERANCE = 0.5;
-<<<<<<< HEAD
-	static constexpr double DELAY_FRACTION = 0.5;
-=======
 
 	// Note: 0.9 works fine without hologram, but we need a larger safety net with hologram enabled
 	static constexpr double DELAY_FRACTION = 0.8;
->>>>>>> fa417bbf
 
 	static constexpr double RUNNING_AVG_ALPHA = 0.1;
 
