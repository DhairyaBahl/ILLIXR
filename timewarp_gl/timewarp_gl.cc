#include <chrono>
#include <future>
#include <iostream>
#include <thread>
#include <type_traits>
#include <GL/glew.h>
#include <GLFW/glfw3.h>
#include "common/switchboard.hh"
#include "common/data_format.hh"
#include "common/shader_util.hh"
#include "utils/algebra.hh"
#include "utils/hmd.hh"
#include "shaders/basic_shader.hh"
#include "shaders/timewarp_shader.hh"
#include "common/linalg.h"
#include "common/threadloop.hh"

using namespace ILLIXR;
using namespace linalg::aliases;

<<<<<<< HEAD
class timewarp_gl : public threadloop {
=======
// If this is defined, gldemo will use Monado-style eyebuffers
#define USE_ALT_EYE_FORMAT

class timewarp_gl : public component {
>>>>>>> 05d3f9ae

static GLFWwindow* initWindow(int width, int height, GLFWwindow* shared, bool visible)
{
	GLFWwindow* win;
	if(visible)
		glfwWindowHint(GLFW_VISIBLE, GL_TRUE);
	else 
		glfwWindowHint(GLFW_VISIBLE, GL_FALSE);
    win = glfwCreateWindow(width, height, "ILLIXR", 0, shared);
	return win;	
}


public:
	// Public constructor, create_component passes Switchboard handles ("plugs")
	// to this constructor. In turn, the constructor fills in the private
	// references to the switchboard plugs, so the component can read the
	// data whenever it needs to.
<<<<<<< HEAD
	timewarp_gl(phonebook* pb)
		: sb{pb->lookup_impl<switchboard>()}
		, glfw_context{pb->lookup_impl<global_config>()->glfw_context}
		, _m_pose{sb->subscribe_latest<pose_type>("fast_pose")}
		, _m_eyebuffer{sb->subscribe_latest<rendered_frame>("eyebuffer")}
	{
		constructor();
	}
=======
	#ifdef USE_ALT_EYE_FORMAT
	timewarp_gl(std::unique_ptr<reader_latest<rendered_frame_alt>>&& frame_plug,
		  std::unique_ptr<reader_latest<pose_type>>&& pose_plug,
		  std::unique_ptr<reader_latest<global_config>>&& config_plug)
		: _m_eyebuffer{std::move(frame_plug)}
		, _m_pose{std::move(pose_plug)}
		, _m_config{std::move(config_plug)}
	{ }
	#else
	timewarp_gl(std::unique_ptr<reader_latest<rendered_frame>>&& frame_plug,
		  std::unique_ptr<reader_latest<pose_type>>&& pose_plug,
		  std::unique_ptr<reader_latest<global_config>>&& config_plug)
		: _m_eyebuffer{std::move(frame_plug)}
		, _m_pose{std::move(pose_plug)}
		, _m_config{std::move(config_plug)}
	{ }
	#endif
>>>>>>> 05d3f9ae

private:
	GLFWwindow * const glfw_context;

	static constexpr int   SCREEN_WIDTH    = 448*2;
	static constexpr int   SCREEN_HEIGHT   = 320*2;

	static constexpr double DISPLAY_REFRESH_RATE = 60.0;
	static constexpr double FPS_WARNING_TOLERANCE = 0.5;
	static constexpr double DELAY_FRACTION = 0.7;

	static constexpr double RUNNING_AVG_ALPHA = 0.1;

	switchboard* sb;

	GLFWwindow* window;
	rendered_frame frame;

	// Switchboard plug for application eye buffer.
	#ifdef USE_ALT_EYE_FORMAT
	std::unique_ptr<reader_latest<rendered_frame_alt>> _m_eyebuffer;
	#else
	std::unique_ptr<reader_latest<rendered_frame>> _m_eyebuffer;
	#endif

	// Switchboard plug for pose prediction.
	std::unique_ptr<reader_latest<pose_type>> _m_pose;
<<<<<<< HEAD
=======

	// Switchboard plug for global config data, including GLFW/GPU context handles.
	std::unique_ptr<reader_latest<global_config>> _m_config;
>>>>>>> 05d3f9ae


	GLuint timewarpShaderProgram;
	GLuint basicShaderProgram;

	double lastSwapTime;
	double lastFrameTime;
	double averageFramerate = DISPLAY_REFRESH_RATE;

	HMD::hmd_info_t hmd_info;
	HMD::body_info_t body_info;

	GLuint basic_pos_attr;
	GLuint basic_uv_attr;

	GLuint basic_vao;
	GLuint basic_pos_vbo;
	GLuint basic_uv_vbo;
	GLuint basic_indices_vbo;

	GLfloat plane_vertices[8] = {  // Coordinates for the vertices of a plane.
         -1, 1,   1, 1,
          -1, -1,   1, -1 };
          
	GLfloat plane_uvs[8] = {  // UVs for plane
			0, 1,   1, 1,
			0, 0,   1, 0 };
			
	GLuint plane_indices[6] = {  // Plane indices
			0,2,3, 1,0,3 };

	// Eye sampler array
	GLuint eye_sampler_0;
	GLuint eye_sampler_1;

	// Eye index uniform
	GLuint tw_eye_index_unif;

	// VAOs
	GLuint tw_vao;

	// Position and UV attribute locations
	GLuint distortion_pos_attr;
	GLuint distortion_uv0_attr;
	GLuint distortion_uv1_attr;
	GLuint distortion_uv2_attr;

	// Distortion mesh information
	GLuint num_distortion_vertices;
	GLuint num_distortion_indices;

	// Distortion mesh CPU buffers and GPU VBO handles
	HMD::mesh_coord3d_t* distortion_positions;
	GLuint distortion_positions_vbo;
	GLuint* distortion_indices;
	GLuint distortion_indices_vbo;
	HMD::uv_coord_t* distortion_uv0;
	GLuint distortion_uv0_vbo;
	HMD::uv_coord_t* distortion_uv1;
	GLuint distortion_uv1_vbo;
	HMD::uv_coord_t* distortion_uv2;
	GLuint distortion_uv2_vbo;

	// Handles to the start and end timewarp
	// transform matrices (3x4 uniforms)
	GLuint tw_start_transform_unif;
	GLuint tw_end_transform_unif;
	// Basic perspective projection matrix
	ksAlgebra::ksMatrix4x4f basicProjection;

	void constructor() {
		// Generate reference HMD and physical body dimensions
    	HMD::GetDefaultHmdInfo(SCREEN_WIDTH, SCREEN_HEIGHT, &hmd_info);
		HMD::GetDefaultBodyInfo(&body_info);

		/*
		if(hmd_stats != NULL){
			// Override generate reference stats with specified hmd_stats
			for(int i = 0; i < 11; i++)
				hmd_info.K[i] = hmd_stats->K[i];
			for(int i = 0; i < 4; i++)
				hmd_info.chromaticAberration[i] = hmd_stats->chromaticAberration[i];

			body_info.interpupillaryDistance = hmd_stats->ipd;
			hmd_info.displayPixelsWide = hmd_stats->displayPixelsWide;
			hmd_info.displayPixelsHigh = hmd_stats->displayPixelsHigh;
			hmd_info.visiblePixelsWide = hmd_stats->visiblePixelsWide;
			hmd_info.visiblePixelsHigh = hmd_stats->visiblePixelsHigh;
			hmd_info.lensSeparationInMeters = hmd_stats->lensSeparationInMeters;
			hmd_info.metersPerTanAngleAtCenter = hmd_stats->metersPerTanAngleAtCenter;
		}
		*/


    	// Construct timewarp meshes and other data
    	BuildTimewarp(&hmd_info);
		
		window = initWindow(SCREEN_WIDTH, SCREEN_HEIGHT, glfw_context, true);
		glfwMakeContextCurrent(window);
		
		glEnable              ( GL_DEBUG_OUTPUT );
		glDebugMessageCallback( MessageCallback, 0 );

		glfwSwapInterval(1);

		// Create and bind global VAO object
		glGenVertexArrays(1, &tw_vao);
    	glBindVertexArray(tw_vao);

		timewarpShaderProgram = init_and_link(timeWarpChromaticVertexProgramGLSL, timeWarpChromaticFragmentProgramGLSL);
		// Acquire attribute and uniform locations from the compiled and linked shader program

		
		
    	distortion_pos_attr = glGetAttribLocation(timewarpShaderProgram, "vertexPosition");
    	distortion_uv0_attr = glGetAttribLocation(timewarpShaderProgram, "vertexUv0");
    	distortion_uv1_attr = glGetAttribLocation(timewarpShaderProgram, "vertexUv1");
    	distortion_uv2_attr = glGetAttribLocation(timewarpShaderProgram, "vertexUv2");
    	tw_start_transform_unif = glGetUniformLocation(timewarpShaderProgram, "TimeWarpStartTransform");
    	tw_end_transform_unif = glGetUniformLocation(timewarpShaderProgram, "TimeWarpEndTransform");
    	tw_eye_index_unif = glGetUniformLocation(timewarpShaderProgram, "ArrayLayer");
    	eye_sampler_0 = glGetUniformLocation(timewarpShaderProgram, "Texture[0]");
    	eye_sampler_1 = glGetUniformLocation(timewarpShaderProgram, "Texture[1]");
		
		
		
		// Config distortion mesh position vbo
		glGenBuffers(1, &distortion_positions_vbo);
		glBindBuffer(GL_ARRAY_BUFFER, distortion_positions_vbo);
		glBufferData(GL_ARRAY_BUFFER, HMD::NUM_EYES * (num_distortion_vertices * 3) * sizeof(GLfloat), distortion_positions, GL_STATIC_DRAW);
		glVertexAttribPointer(distortion_pos_attr, 3, GL_FLOAT, GL_FALSE, 0, 0);
		//glEnableVertexAttribArray(distortion_pos_attr);

		

		// Config distortion uv0 vbo
		glGenBuffers(1, &distortion_uv0_vbo);
		glBindBuffer(GL_ARRAY_BUFFER, distortion_uv0_vbo);
		glBufferData(GL_ARRAY_BUFFER, HMD::NUM_EYES * (num_distortion_vertices * 2) * sizeof(GLfloat), distortion_uv0, GL_STATIC_DRAW);
		glVertexAttribPointer(distortion_uv0_attr, 2, GL_FLOAT, GL_FALSE, 0, 0);
		//glEnableVertexAttribArray(distortion_uv0_attr);

		
		// Config distortion uv1 vbo
		glGenBuffers(1, &distortion_uv1_vbo);
		glBindBuffer(GL_ARRAY_BUFFER, distortion_uv1_vbo);
		glBufferData(GL_ARRAY_BUFFER, HMD::NUM_EYES * (num_distortion_vertices * 2) * sizeof(GLfloat), distortion_uv1, GL_STATIC_DRAW);
		glVertexAttribPointer(distortion_uv1_attr, 2, GL_FLOAT, GL_FALSE, 0, 0);
		//glEnableVertexAttribArray(distortion_uv1_attr);

		
		// Config distortion uv2 vbo
		glGenBuffers(1, &distortion_uv2_vbo);
		glBindBuffer(GL_ARRAY_BUFFER, distortion_uv2_vbo);
		glBufferData(GL_ARRAY_BUFFER, HMD::NUM_EYES * (num_distortion_vertices * 2) * sizeof(GLfloat), distortion_uv2, GL_STATIC_DRAW);
		glVertexAttribPointer(distortion_uv2_attr, 2, GL_FLOAT, GL_FALSE, 0, 0);
		//glEnableVertexAttribArray(distortion_uv2_attr);

		
		// Config distortion mesh indices vbo
		glGenBuffers(1, &distortion_indices_vbo);
		glBindBuffer(GL_ELEMENT_ARRAY_BUFFER, distortion_indices_vbo);
		glBufferData(GL_ELEMENT_ARRAY_BUFFER, num_distortion_indices * sizeof(GLuint), distortion_indices, GL_STATIC_DRAW);
		
		glfwMakeContextCurrent(NULL);
		lastSwapTime = glfwGetTime();
	}

	void BuildTimewarp(HMD::hmd_info_t* hmdInfo){

		// Calculate the number of vertices+indices in the distortion mesh.
		num_distortion_vertices = ( hmdInfo->eyeTilesHigh + 1 ) * ( hmdInfo->eyeTilesWide + 1 );
		num_distortion_indices = hmdInfo->eyeTilesHigh * hmdInfo->eyeTilesWide * 6;

		// Allocate memory for the elements/indices array.
		distortion_indices = (GLuint*) malloc(num_distortion_indices * sizeof(GLuint));

		// This is just a simple grid/plane index array, nothing fancy.
		// Same for both eye distortions, too!
		for ( int y = 0; y < hmdInfo->eyeTilesHigh; y++ )
		{
			for ( int x = 0; x < hmdInfo->eyeTilesWide; x++ )
			{
				const int offset = ( y * hmdInfo->eyeTilesWide + x ) * 6;

				distortion_indices[offset + 0] = (GLuint)( ( y + 0 ) * ( hmdInfo->eyeTilesWide + 1 ) + ( x + 0 ) );
				distortion_indices[offset + 1] = (GLuint)( ( y + 1 ) * ( hmdInfo->eyeTilesWide + 1 ) + ( x + 0 ) );
				distortion_indices[offset + 2] = (GLuint)( ( y + 0 ) * ( hmdInfo->eyeTilesWide + 1 ) + ( x + 1 ) );

				distortion_indices[offset + 3] = (GLuint)( ( y + 0 ) * ( hmdInfo->eyeTilesWide + 1 ) + ( x + 1 ) );
				distortion_indices[offset + 4] = (GLuint)( ( y + 1 ) * ( hmdInfo->eyeTilesWide + 1 ) + ( x + 0 ) );
				distortion_indices[offset + 5] = (GLuint)( ( y + 1 ) * ( hmdInfo->eyeTilesWide + 1 ) + ( x + 1 ) );
			}
		}
		
		// Allocate memory for the distortion coordinates.
		// These are NOT the actual distortion mesh's vertices,
		// they are calculated distortion grid coefficients
		// that will be used to set the actual distortion mesh's UV space.
		HMD::mesh_coord2d_t* tw_mesh_base_ptr = (HMD::mesh_coord2d_t *) malloc( HMD::NUM_EYES * HMD::NUM_COLOR_CHANNELS * num_distortion_vertices * sizeof( HMD::mesh_coord2d_t ) );

		// Set the distortion coordinates as a series of arrays
		// that will be written into by the BuildDistortionMeshes() function.
		HMD::mesh_coord2d_t * distort_coords[HMD::NUM_EYES][HMD::NUM_COLOR_CHANNELS] =
		{
			{ tw_mesh_base_ptr + 0 * num_distortion_vertices, tw_mesh_base_ptr + 1 * num_distortion_vertices, tw_mesh_base_ptr + 2 * num_distortion_vertices },
			{ tw_mesh_base_ptr + 3 * num_distortion_vertices, tw_mesh_base_ptr + 4 * num_distortion_vertices, tw_mesh_base_ptr + 5 * num_distortion_vertices }
		};
		HMD::BuildDistortionMeshes( distort_coords, hmdInfo );

		// Allocate memory for position and UV CPU buffers.
		for(int eye = 0; eye < HMD::NUM_EYES; eye++){
			distortion_positions = (HMD::mesh_coord3d_t *) malloc(HMD::NUM_EYES * num_distortion_vertices * sizeof(HMD::mesh_coord3d_t));
			distortion_uv0 = (HMD::uv_coord_t *) malloc(HMD::NUM_EYES * num_distortion_vertices * sizeof(HMD::uv_coord_t));
			distortion_uv1 = (HMD::uv_coord_t *) malloc(HMD::NUM_EYES * num_distortion_vertices * sizeof(HMD::uv_coord_t));
			distortion_uv2 = (HMD::uv_coord_t *) malloc(HMD::NUM_EYES * num_distortion_vertices * sizeof(HMD::uv_coord_t));
		}
		
		for ( int eye = 0; eye < HMD::NUM_EYES; eye++ )
		{
			for ( int y = 0; y <= hmdInfo->eyeTilesHigh; y++ )
			{
				for ( int x = 0; x <= hmdInfo->eyeTilesWide; x++ )
				{
					const int index = y * ( hmdInfo->eyeTilesWide + 1 ) + x;

					// Set the physical distortion mesh coordinates. These are rectangular/gridlike, not distorted.
					// The distortion is handled by the UVs, not the actual mesh coordinates!
					distortion_positions[eye * num_distortion_vertices + index].x = ( -1.0f + eye + ( (float)x / hmdInfo->eyeTilesWide ) );
					distortion_positions[eye * num_distortion_vertices + index].y = ( -1.0f + 2.0f * ( ( hmdInfo->eyeTilesHigh - (float)y ) / hmdInfo->eyeTilesHigh ) *
														( (float)( hmdInfo->eyeTilesHigh * hmdInfo->tilePixelsHigh ) / hmdInfo->displayPixelsHigh ) );
					distortion_positions[eye * num_distortion_vertices + index].z = 0.0f;

					// Use the previously-calculated distort_coords to set the UVs on the distortion mesh
					distortion_uv0[eye * num_distortion_vertices + index].u = distort_coords[eye][0][index].x;
					distortion_uv0[eye * num_distortion_vertices + index].v = distort_coords[eye][0][index].y;
					distortion_uv1[eye * num_distortion_vertices + index].u = distort_coords[eye][1][index].x;
					distortion_uv1[eye * num_distortion_vertices + index].v = distort_coords[eye][1][index].y;
					distortion_uv2[eye * num_distortion_vertices + index].u = distort_coords[eye][2][index].x;
					distortion_uv2[eye * num_distortion_vertices + index].v = distort_coords[eye][2][index].y;
					
				}
			}
		}
		// Construct a basic perspective projection
		ksAlgebra::ksMatrix4x4f_CreateProjectionFov( &basicProjection, 40.0f, 40.0f, 40.0f, 40.0f, 0.1f, 0.0f );

		// This was just temporary.
		free(tw_mesh_base_ptr);

		return;
	}

	/* Calculate timewarm transform from projection matrix, view matrix, etc */
	void CalculateTimeWarpTransform( ksAlgebra::ksMatrix4x4f * transform, const ksAlgebra::ksMatrix4x4f * renderProjectionMatrix,
                                        const ksAlgebra::ksMatrix4x4f * renderViewMatrix, const ksAlgebra::ksMatrix4x4f * newViewMatrix )
	{
		// Convert the projection matrix from [-1, 1] space to [0, 1] space.
		const ksAlgebra::ksMatrix4x4f texCoordProjection =
		{ {
			{ 0.5f * renderProjectionMatrix->m[0][0],        0.0f,                                           0.0f,  0.0f },
			{ 0.0f,                                          0.5f * renderProjectionMatrix->m[1][1],         0.0f,  0.0f },
			{ 0.5f * renderProjectionMatrix->m[2][0] - 0.5f, 0.5f * renderProjectionMatrix->m[2][1] - 0.5f, -1.0f,  0.0f },
			{ 0.0f,                                          0.0f,                                           0.0f,  1.0f }
		} };

		// Calculate the delta between the view matrix used for rendering and
		// a more recent or predicted view matrix based on new sensor input.
		ksAlgebra::ksMatrix4x4f inverseRenderViewMatrix;
		ksAlgebra::ksMatrix4x4f_InvertHomogeneous( &inverseRenderViewMatrix, renderViewMatrix );

		ksAlgebra::ksMatrix4x4f deltaViewMatrix;
		ksAlgebra::ksMatrix4x4f_Multiply( &deltaViewMatrix, &inverseRenderViewMatrix, newViewMatrix );

		ksAlgebra::ksMatrix4x4f inverseDeltaViewMatrix;
		ksAlgebra::ksMatrix4x4f_InvertHomogeneous( &inverseDeltaViewMatrix, &deltaViewMatrix );

		// Make the delta rotation only.
		inverseDeltaViewMatrix.m[3][0] = 0.0f;
		inverseDeltaViewMatrix.m[3][1] = 0.0f;
		inverseDeltaViewMatrix.m[3][2] = 0.0f;

		// TODO: Major issue. The original implementation uses inverseDeltaMatrix... as expected.
		// This is because we are applying the /inverse/ of the delta between the original render
		// view matrix and the new latepose. However, when used the inverse, the transformation
		// was actually backwards. I'm not sure if this is an issue in the demo app/rendering thread,
		// or if there's something messed up with the ATW code. In any case, using the actual
		// delta matrix itself yields the correct result, which is very odd. Must investigate!

		deltaViewMatrix.m[3][0] = 0.0f;
		deltaViewMatrix.m[3][1] = 0.0f;
		deltaViewMatrix.m[3][2] = 0.0f;

		// Accumulate the transforms.
		//ksAlgebra::ksMatrix4x4f_Multiply( transform, &texCoordProjection, &inverseDeltaViewMatrix );
		ksAlgebra::ksMatrix4x4f_Multiply( transform, &texCoordProjection, &deltaViewMatrix );
	}

	// Get the estimated time of the next swap/next Vsync.
	// This is an estimate, used to wait until *just* before vsync.
	double GetNextSwapTimeEstimate(){
		return lastSwapTime + (1.0/DISPLAY_REFRESH_RATE);
	}

	// Get the estimated amount of time to put the CPU thread to sleep,
	// given a specified percentage of the total Vsync period to delay.
	double EstimateTimeToSleep(double framePercentage){
		return (GetNextSwapTimeEstimate() - glfwGetTime()) * framePercentage;
	}


public:

	virtual void _p_one_iteration() override {
		using namespace std::chrono_literals;
		// Sleep for approximately 90% of the time until the next vsync.
		// Scheduling granularity can't be assumed to be super accurate here,
		// so don't push your luck (i.e. don't wait too long....) Tradeoff with
		// MTP here. More you wait, closer to the display sync you sample the pose.
		// TODO use more precise sleep.
		double sleep_start = glfwGetTime();
		glfwPollEvents();
		reliable_sleep(std::chrono::duration<double>(EstimateTimeToSleep(DELAY_FRACTION)));
		warp(glfwGetTime());
	}
	/* compatibility interface */

<<<<<<< HEAD
=======
		/*
		if(hmd_stats != NULL){
			// Override generate reference stats with specified hmd_stats
			for(int i = 0; i < 11; i++)
				hmd_info.K[i] = hmd_stats->K[i];
			for(int i = 0; i < 4; i++)
				hmd_info.chromaticAberration[i] = hmd_stats->chromaticAberration[i];

			body_info.interpupillaryDistance = hmd_stats->ipd;
			hmd_info.displayPixelsWide = hmd_stats->displayPixelsWide;
			hmd_info.displayPixelsHigh = hmd_stats->displayPixelsHigh;
			hmd_info.visiblePixelsWide = hmd_stats->visiblePixelsWide;
			hmd_info.visiblePixelsHigh = hmd_stats->visiblePixelsHigh;
			hmd_info.lensSeparationInMeters = hmd_stats->lensSeparationInMeters;
			hmd_info.metersPerTanAngleAtCenter = hmd_stats->metersPerTanAngleAtCenter;
		}
		*/


    	// Construct timewarp meshes and other data
    	BuildTimewarp(&hmd_info);
		
		window = initWindow(SCREEN_WIDTH, SCREEN_HEIGHT, fetched_config->glfw_context, true);
		glfwMakeContextCurrent(window);
		
		glEnable              ( GL_DEBUG_OUTPUT );
		glDebugMessageCallback( MessageCallback, 0 );

		glfwSwapInterval(1);

		// Create and bind global VAO object
		glGenVertexArrays(1, &tw_vao);
    	glBindVertexArray(tw_vao);

		timewarpShaderProgram = init_and_link(timeWarpChromaticVertexProgramGLSL, timeWarpChromaticFragmentProgramGLSL);
		// Acquire attribute and uniform locations from the compiled and linked shader program

		
		
    	distortion_pos_attr = glGetAttribLocation(timewarpShaderProgram, "vertexPosition");
    	distortion_uv0_attr = glGetAttribLocation(timewarpShaderProgram, "vertexUv0");
    	distortion_uv1_attr = glGetAttribLocation(timewarpShaderProgram, "vertexUv1");
    	distortion_uv2_attr = glGetAttribLocation(timewarpShaderProgram, "vertexUv2");
    	tw_start_transform_unif = glGetUniformLocation(timewarpShaderProgram, "TimeWarpStartTransform");
    	tw_end_transform_unif = glGetUniformLocation(timewarpShaderProgram, "TimeWarpEndTransform");
    	tw_eye_index_unif = glGetUniformLocation(timewarpShaderProgram, "ArrayLayer");
    	eye_sampler_0 = glGetUniformLocation(timewarpShaderProgram, "Texture[0]");
    	eye_sampler_1 = glGetUniformLocation(timewarpShaderProgram, "Texture[1]");
		
		
		
		// Config distortion mesh position vbo
		glGenBuffers(1, &distortion_positions_vbo);
		glBindBuffer(GL_ARRAY_BUFFER, distortion_positions_vbo);
		glBufferData(GL_ARRAY_BUFFER, HMD::NUM_EYES * (num_distortion_vertices * 3) * sizeof(GLfloat), distortion_positions, GL_STATIC_DRAW);
		glVertexAttribPointer(distortion_pos_attr, 3, GL_FLOAT, GL_FALSE, 0, 0);
		//glEnableVertexAttribArray(distortion_pos_attr);

		

		// Config distortion uv0 vbo
		glGenBuffers(1, &distortion_uv0_vbo);
		glBindBuffer(GL_ARRAY_BUFFER, distortion_uv0_vbo);
		glBufferData(GL_ARRAY_BUFFER, HMD::NUM_EYES * (num_distortion_vertices * 2) * sizeof(GLfloat), distortion_uv0, GL_STATIC_DRAW);
		glVertexAttribPointer(distortion_uv0_attr, 2, GL_FLOAT, GL_FALSE, 0, 0);
		//glEnableVertexAttribArray(distortion_uv0_attr);

		
		// Config distortion uv1 vbo
		glGenBuffers(1, &distortion_uv1_vbo);
		glBindBuffer(GL_ARRAY_BUFFER, distortion_uv1_vbo);
		glBufferData(GL_ARRAY_BUFFER, HMD::NUM_EYES * (num_distortion_vertices * 2) * sizeof(GLfloat), distortion_uv1, GL_STATIC_DRAW);
		glVertexAttribPointer(distortion_uv1_attr, 2, GL_FLOAT, GL_FALSE, 0, 0);
		//glEnableVertexAttribArray(distortion_uv1_attr);

		
		// Config distortion uv2 vbo
		glGenBuffers(1, &distortion_uv2_vbo);
		glBindBuffer(GL_ARRAY_BUFFER, distortion_uv2_vbo);
		glBufferData(GL_ARRAY_BUFFER, HMD::NUM_EYES * (num_distortion_vertices * 2) * sizeof(GLfloat), distortion_uv2, GL_STATIC_DRAW);
		glVertexAttribPointer(distortion_uv2_attr, 2, GL_FLOAT, GL_FALSE, 0, 0);
		//glEnableVertexAttribArray(distortion_uv2_attr);

		
		// Config distortion mesh indices vbo
		glGenBuffers(1, &distortion_indices_vbo);
		glBindBuffer(GL_ELEMENT_ARRAY_BUFFER, distortion_indices_vbo);
		glBufferData(GL_ELEMENT_ARRAY_BUFFER, num_distortion_indices * sizeof(GLuint), distortion_indices, GL_STATIC_DRAW);
		
		glfwMakeContextCurrent(NULL);

		_m_thread = std::thread{&timewarp_gl::main_loop, this};
	}

	
>>>>>>> 05d3f9ae
	void GetViewMatrixFromPose( ksAlgebra::ksMatrix4x4f* viewMatrix, const pose_type& pose) {
		// Cast from the "standard" quaternion to our own, proprietary, Oculus-flavored quaternion
		auto latest_quat = ksAlgebra::ksQuatf {
			.x = pose.orientation.x(),
			.y = pose.orientation.y(),
			.z = pose.orientation.z(),
			.w = pose.orientation.w()
		};
		ksAlgebra::ksMatrix4x4f_CreateFromQuaternion( viewMatrix, &latest_quat);
	}

	virtual void warp(float time) {
		glfwMakeContextCurrent(window);

		auto most_recent_frame = _m_eyebuffer->get_latest_ro();
		if(!most_recent_frame){
			//std::cerr << "ATW failed to grab most recent frame from Switchboard" << std::endl;
			return;
		}
		
		glBindFramebuffer(GL_FRAMEBUFFER,0);
		glViewport(0, 0, SCREEN_WIDTH, SCREEN_HEIGHT);
		glClearColor(0, 0, 0, 0);
    	glClear(GL_COLOR_BUFFER_BIT | GL_DEPTH_BUFFER_BIT | GL_STENCIL_BUFFER_BIT);
		glDepthFunc(GL_LEQUAL);
		
		
		// Use the timewarp program
		glUseProgram(timewarpShaderProgram);

		double warpStart = glfwGetTime();
		double cursor_x, cursor_y;
		glfwGetCursorPos(window, &cursor_x, &cursor_y);

		// Generate "starting" view matrix, from the pose
		// sampled at the time of rendering the frame.
		ksAlgebra::ksMatrix4x4f viewMatrix;
		GetViewMatrixFromPose(&viewMatrix, most_recent_frame->render_pose);

		// We simulate two asynchronous view matrices,
		// one at the beginning of display refresh,
		// and one at the end of display refresh.
		// The distortion shader will lerp between
		// these two predictive view transformations
		// as it renders across the horizontal view,
		// compensating for display panel refresh delay (wow!)
		ksAlgebra::ksMatrix4x4f viewMatrixBegin;
		ksAlgebra::ksMatrix4x4f viewMatrixEnd;

		// TODO: Right now, this samples the latest pose published to the "pose" topic.
		// However, this should really be polling the high-frequency pose prediction topic,
		// given a specified timestamp!
		auto latest_pose = _m_pose->get_latest_ro();
		GetViewMatrixFromPose(&viewMatrixBegin, *latest_pose);

		// std::cout << "Timewarp: old " << most_recent_frame->render_pose.pose << ", new " << latest_pose->pose << std::endl;

		// TODO: We set the "end" pose to the same as the beginning pose, because panel refresh is so tiny
		// and we don't need to visualize this right now (we also don't have prediction setup yet!)
		viewMatrixEnd = viewMatrixBegin;

		// Get HMD view matrices, one for the beginning of the
		// panel refresh, one for the end. (This is set to a 0.1s panel
		// refresh duration, for exaggerated effect)
		//GetHmdViewMatrixForTime(&viewMatrixBegin, glfwGetTime());
		//GetHmdViewMatrixForTime(&viewMatrixEnd, glfwGetTime() + 0.1f);

		//ksAlgebra::ksMatrix4x4f_CreateRotation( &viewMatrixBegin, (cursor_y - SCREEN_HEIGHT/2) * 0.05, (cursor_x - SCREEN_WIDTH/2) * 0.05, 0.0f );
		//ksAlgebra::ksMatrix4x4f_CreateRotation( &viewMatrixEnd, (cursor_y - SCREEN_HEIGHT/2) * 0.05, (cursor_x - SCREEN_WIDTH/2) * 0.05, 0.0f );

		// Calculate the timewarp transformation matrices.
		// These are a product of the last-known-good view matrix
		// and the predictive transforms.
		ksAlgebra::ksMatrix4x4f timeWarpStartTransform4x4;
		ksAlgebra::ksMatrix4x4f timeWarpEndTransform4x4;

		// DEMONSTRATION:
		// Every second, toggle timewarp on and off
		// to show the effect of the reprojection.
		/*
		if(glfwGetTime() < 9.0){
			viewMatrixBegin = viewMatrix;
			viewMatrixEnd = viewMatrix;
		}
		*/
	
		// Calculate timewarp transforms using predictive view transforms
		CalculateTimeWarpTransform(&timeWarpStartTransform4x4, &basicProjection, &viewMatrix, &viewMatrixBegin);
		CalculateTimeWarpTransform(&timeWarpEndTransform4x4, &basicProjection, &viewMatrix, &viewMatrixEnd);

		// We transform from 4x4 to 3x4 as we operate on vec3's in NDC space
		ksAlgebra::ksMatrix3x4f timeWarpStartTransform3x4;
		ksAlgebra::ksMatrix3x4f timeWarpEndTransform3x4;
		ksAlgebra::ksMatrix3x4f_CreateFromMatrix4x4f( &timeWarpStartTransform3x4, &timeWarpStartTransform4x4 );
		ksAlgebra::ksMatrix3x4f_CreateFromMatrix4x4f( &timeWarpEndTransform3x4, &timeWarpEndTransform4x4 );

		// Push timewarp transform matrices to timewarp shader
		glUniformMatrix3x4fv(tw_start_transform_unif, 1, GL_FALSE, (GLfloat*)&(timeWarpStartTransform3x4.m[0][0]));
		glUniformMatrix3x4fv(tw_end_transform_unif, 1, GL_FALSE,  (GLfloat*)&(timeWarpEndTransform3x4.m[0][0]));

		// Debugging aid, toggle switch for rendering in the fragment shader
		glUniform1i(glGetUniformLocation(timewarpShaderProgram, "ArrayIndex"), 0);

		glUniform1i(eye_sampler_0, 0);

<<<<<<< HEAD
#ifndef USE_ALT_EYE_FORMAT
		// Bind the shared texture handle
		glBindTexture(GL_TEXTURE_2D_ARRAY, most_recent_frame->texture_handle);
#endif
=======
		#ifndef USE_ALT_EYE_FORMAT
		// Bind the shared texture handle
		glBindTexture(GL_TEXTURE_2D_ARRAY, most_recent_frame->texture_handle);
		#endif
>>>>>>> 05d3f9ae

		glBindVertexArray(tw_vao);

		// Loop over each eye.
		for(int eye = 0; eye < HMD::NUM_EYES; eye++){

<<<<<<< HEAD
#ifdef USE_ALT_EYE_FORMAT
			// If we're using Monado-style buffers we need to rebind eyebuffers.... eugh!
			glBindTexture(GL_TEXTURE_2D_ARRAY, most_recent_frame->texture_handles[eye]);
			glUniform1i(tw_eye_index_unif, most_recent_frame->swap_indices[eye]);
#endif
=======
			#ifdef USE_ALT_EYE_FORMAT // If we're using Monado-style buffers we need to rebind eyebuffers.... eugh!
			glBindTexture(GL_TEXTURE_2D_ARRAY, most_recent_frame->texture_handles[eye]);
			glUniform1i(tw_eye_index_unif, most_recent_frame->swap_indices[eye]);
			#endif
>>>>>>> 05d3f9ae

			// The distortion_positions_vbo GPU buffer already contains
			// the distortion mesh for both eyes! They are contiguously
			// laid out in GPU memory. Therefore, on each eye render,
			// we set the attribute pointer to be offset by the full
			// eye's distortion mesh size, rendering the correct eye mesh
			// to that region of the screen. This prevents re-uploading
			// GPU data for each eye.
			glBindBuffer(GL_ARRAY_BUFFER, distortion_positions_vbo);
			glVertexAttribPointer(distortion_pos_attr, 3, GL_FLOAT, GL_FALSE, 0, (void*)(eye * num_distortion_vertices * sizeof(HMD::mesh_coord3d_t)));
			glEnableVertexAttribArray(distortion_pos_attr);

			// We do the exact same thing for the UV GPU memory.
			glBindBuffer(GL_ARRAY_BUFFER, distortion_uv0_vbo);
			glVertexAttribPointer(distortion_uv0_attr, 2, GL_FLOAT, GL_FALSE, 0, (void*)(eye * num_distortion_vertices * sizeof(HMD::mesh_coord2d_t)));
			glEnableVertexAttribArray(distortion_uv0_attr);

			// We do the exact same thing for the UV GPU memory.
			glBindBuffer(GL_ARRAY_BUFFER, distortion_uv1_vbo);
			glVertexAttribPointer(distortion_uv1_attr, 2, GL_FLOAT, GL_FALSE, 0, (void*)(eye * num_distortion_vertices * sizeof(HMD::mesh_coord2d_t)));
			glEnableVertexAttribArray(distortion_uv1_attr);

			// We do the exact same thing for the UV GPU memory.
			glBindBuffer(GL_ARRAY_BUFFER, distortion_uv2_vbo);
			glVertexAttribPointer(distortion_uv2_attr, 2, GL_FLOAT, GL_FALSE, 0, (void*)(eye * num_distortion_vertices * sizeof(HMD::mesh_coord2d_t)));
			glEnableVertexAttribArray(distortion_uv2_attr);


<<<<<<< HEAD
#ifdef USE_ALT_EYE_FORMAT
			// If we are using normal ILLIXR-format eyebuffers
			// Specify which layer of the eye texture we're going to be using.
			// Each eye has its own layer.
			glUniform1i(tw_eye_index_unif, eye);
#endif
=======
			#ifndef USE_ALT_EYE_FORMAT // If we are using normal ILLIXR-format eyebuffers
			// Specify which layer of the eye texture we're going to be using.
			// Each eye has its own layer.
			glUniform1i(tw_eye_index_unif, eye);
			#endif
>>>>>>> 05d3f9ae

			// Interestingly, the element index buffer is identical for both eyes, and is
			// reused for both eyes. Therefore glDrawElements can be immediately called,
			// with the UV and position buffers correctly offset.
			glDrawElements(GL_TRIANGLES, num_distortion_indices, GL_UNSIGNED_INT, (void*)0);
		}

		
		
		// Call swap buffers; when vsync is enabled, this will return to the CPU thread once the buffers have been successfully swapped.
		glfwSwapBuffers(window);
		lastSwapTime = glfwGetTime();
		averageFramerate = (RUNNING_AVG_ALPHA * (1.0 /(lastSwapTime - lastFrameTime))) + (1.0 - RUNNING_AVG_ALPHA) * averageFramerate;

		printf("\033[1;36m[TIMEWARP]\033[0m Motion-to-display latency: %.1f ms, Exponential Average FPS: %.3f\n", (float)(lastSwapTime - warpStart) * 1000.0f, (float)(averageFramerate));

		
		if(DISPLAY_REFRESH_RATE - averageFramerate > FPS_WARNING_TOLERANCE){
			printf("\033[1;36m[TIMEWARP]\033[0m \033[1;33m[WARNING]\033[0m Timewarp thread running slow!\n");
		}
		lastFrameTime = glfwGetTime();
		
	}

	virtual ~timewarp_gl() override {
		// TODO: Need to cleanup resources here!
	}
};

<<<<<<< HEAD
PLUGIN_MAIN(timewarp_gl)
=======
extern "C" component* create_component(switchboard* sb) {
	/* First, we declare intent to read/write topics. Switchboard
	   returns handles to those topics. */
	
	// We sample the eyebuffer.
	#ifdef USE_ALT_EYE_FORMAT
	auto frame_ev = sb->subscribe_latest<rendered_frame_alt>("eyebuffer");
	#else
	auto frame_ev = sb->subscribe_latest<rendered_frame>("eyebuffer");
	#endif

	// We sample the up-to-date, predicted pose.
	auto pose_ev = sb->subscribe_latest<pose_type>("fast_pose");

	// We need global config data to create a shared GLFW context.
	auto config_ev = sb->subscribe_latest<global_config>("global_config");

	return new timewarp_gl {std::move(frame_ev), std::move(pose_ev), std::move(config_ev)};
}
>>>>>>> 05d3f9ae
<|MERGE_RESOLUTION|>--- conflicted
+++ resolved
@@ -1,3 +1,4 @@
+
 #include <chrono>
 #include <future>
 #include <iostream>
@@ -18,14 +19,7 @@
 using namespace ILLIXR;
 using namespace linalg::aliases;
 
-<<<<<<< HEAD
 class timewarp_gl : public threadloop {
-=======
-// If this is defined, gldemo will use Monado-style eyebuffers
-#define USE_ALT_EYE_FORMAT
-
-class timewarp_gl : public component {
->>>>>>> 05d3f9ae
 
 static GLFWwindow* initWindow(int width, int height, GLFWwindow* shared, bool visible)
 {
@@ -44,7 +38,6 @@
 	// to this constructor. In turn, the constructor fills in the private
 	// references to the switchboard plugs, so the component can read the
 	// data whenever it needs to.
-<<<<<<< HEAD
 	timewarp_gl(phonebook* pb)
 		: sb{pb->lookup_impl<switchboard>()}
 		, glfw_context{pb->lookup_impl<global_config>()->glfw_context}
@@ -53,25 +46,6 @@
 	{
 		constructor();
 	}
-=======
-	#ifdef USE_ALT_EYE_FORMAT
-	timewarp_gl(std::unique_ptr<reader_latest<rendered_frame_alt>>&& frame_plug,
-		  std::unique_ptr<reader_latest<pose_type>>&& pose_plug,
-		  std::unique_ptr<reader_latest<global_config>>&& config_plug)
-		: _m_eyebuffer{std::move(frame_plug)}
-		, _m_pose{std::move(pose_plug)}
-		, _m_config{std::move(config_plug)}
-	{ }
-	#else
-	timewarp_gl(std::unique_ptr<reader_latest<rendered_frame>>&& frame_plug,
-		  std::unique_ptr<reader_latest<pose_type>>&& pose_plug,
-		  std::unique_ptr<reader_latest<global_config>>&& config_plug)
-		: _m_eyebuffer{std::move(frame_plug)}
-		, _m_pose{std::move(pose_plug)}
-		, _m_config{std::move(config_plug)}
-	{ }
-	#endif
->>>>>>> 05d3f9ae
 
 private:
 	GLFWwindow * const glfw_context;
@@ -99,12 +73,6 @@
 
 	// Switchboard plug for pose prediction.
 	std::unique_ptr<reader_latest<pose_type>> _m_pose;
-<<<<<<< HEAD
-=======
-
-	// Switchboard plug for global config data, including GLFW/GPU context handles.
-	std::unique_ptr<reader_latest<global_config>> _m_config;
->>>>>>> 05d3f9ae
 
 
 	GLuint timewarpShaderProgram;
@@ -432,104 +400,6 @@
 	}
 	/* compatibility interface */
 
-<<<<<<< HEAD
-=======
-		/*
-		if(hmd_stats != NULL){
-			// Override generate reference stats with specified hmd_stats
-			for(int i = 0; i < 11; i++)
-				hmd_info.K[i] = hmd_stats->K[i];
-			for(int i = 0; i < 4; i++)
-				hmd_info.chromaticAberration[i] = hmd_stats->chromaticAberration[i];
-
-			body_info.interpupillaryDistance = hmd_stats->ipd;
-			hmd_info.displayPixelsWide = hmd_stats->displayPixelsWide;
-			hmd_info.displayPixelsHigh = hmd_stats->displayPixelsHigh;
-			hmd_info.visiblePixelsWide = hmd_stats->visiblePixelsWide;
-			hmd_info.visiblePixelsHigh = hmd_stats->visiblePixelsHigh;
-			hmd_info.lensSeparationInMeters = hmd_stats->lensSeparationInMeters;
-			hmd_info.metersPerTanAngleAtCenter = hmd_stats->metersPerTanAngleAtCenter;
-		}
-		*/
-
-
-    	// Construct timewarp meshes and other data
-    	BuildTimewarp(&hmd_info);
-		
-		window = initWindow(SCREEN_WIDTH, SCREEN_HEIGHT, fetched_config->glfw_context, true);
-		glfwMakeContextCurrent(window);
-		
-		glEnable              ( GL_DEBUG_OUTPUT );
-		glDebugMessageCallback( MessageCallback, 0 );
-
-		glfwSwapInterval(1);
-
-		// Create and bind global VAO object
-		glGenVertexArrays(1, &tw_vao);
-    	glBindVertexArray(tw_vao);
-
-		timewarpShaderProgram = init_and_link(timeWarpChromaticVertexProgramGLSL, timeWarpChromaticFragmentProgramGLSL);
-		// Acquire attribute and uniform locations from the compiled and linked shader program
-
-		
-		
-    	distortion_pos_attr = glGetAttribLocation(timewarpShaderProgram, "vertexPosition");
-    	distortion_uv0_attr = glGetAttribLocation(timewarpShaderProgram, "vertexUv0");
-    	distortion_uv1_attr = glGetAttribLocation(timewarpShaderProgram, "vertexUv1");
-    	distortion_uv2_attr = glGetAttribLocation(timewarpShaderProgram, "vertexUv2");
-    	tw_start_transform_unif = glGetUniformLocation(timewarpShaderProgram, "TimeWarpStartTransform");
-    	tw_end_transform_unif = glGetUniformLocation(timewarpShaderProgram, "TimeWarpEndTransform");
-    	tw_eye_index_unif = glGetUniformLocation(timewarpShaderProgram, "ArrayLayer");
-    	eye_sampler_0 = glGetUniformLocation(timewarpShaderProgram, "Texture[0]");
-    	eye_sampler_1 = glGetUniformLocation(timewarpShaderProgram, "Texture[1]");
-		
-		
-		
-		// Config distortion mesh position vbo
-		glGenBuffers(1, &distortion_positions_vbo);
-		glBindBuffer(GL_ARRAY_BUFFER, distortion_positions_vbo);
-		glBufferData(GL_ARRAY_BUFFER, HMD::NUM_EYES * (num_distortion_vertices * 3) * sizeof(GLfloat), distortion_positions, GL_STATIC_DRAW);
-		glVertexAttribPointer(distortion_pos_attr, 3, GL_FLOAT, GL_FALSE, 0, 0);
-		//glEnableVertexAttribArray(distortion_pos_attr);
-
-		
-
-		// Config distortion uv0 vbo
-		glGenBuffers(1, &distortion_uv0_vbo);
-		glBindBuffer(GL_ARRAY_BUFFER, distortion_uv0_vbo);
-		glBufferData(GL_ARRAY_BUFFER, HMD::NUM_EYES * (num_distortion_vertices * 2) * sizeof(GLfloat), distortion_uv0, GL_STATIC_DRAW);
-		glVertexAttribPointer(distortion_uv0_attr, 2, GL_FLOAT, GL_FALSE, 0, 0);
-		//glEnableVertexAttribArray(distortion_uv0_attr);
-
-		
-		// Config distortion uv1 vbo
-		glGenBuffers(1, &distortion_uv1_vbo);
-		glBindBuffer(GL_ARRAY_BUFFER, distortion_uv1_vbo);
-		glBufferData(GL_ARRAY_BUFFER, HMD::NUM_EYES * (num_distortion_vertices * 2) * sizeof(GLfloat), distortion_uv1, GL_STATIC_DRAW);
-		glVertexAttribPointer(distortion_uv1_attr, 2, GL_FLOAT, GL_FALSE, 0, 0);
-		//glEnableVertexAttribArray(distortion_uv1_attr);
-
-		
-		// Config distortion uv2 vbo
-		glGenBuffers(1, &distortion_uv2_vbo);
-		glBindBuffer(GL_ARRAY_BUFFER, distortion_uv2_vbo);
-		glBufferData(GL_ARRAY_BUFFER, HMD::NUM_EYES * (num_distortion_vertices * 2) * sizeof(GLfloat), distortion_uv2, GL_STATIC_DRAW);
-		glVertexAttribPointer(distortion_uv2_attr, 2, GL_FLOAT, GL_FALSE, 0, 0);
-		//glEnableVertexAttribArray(distortion_uv2_attr);
-
-		
-		// Config distortion mesh indices vbo
-		glGenBuffers(1, &distortion_indices_vbo);
-		glBindBuffer(GL_ELEMENT_ARRAY_BUFFER, distortion_indices_vbo);
-		glBufferData(GL_ELEMENT_ARRAY_BUFFER, num_distortion_indices * sizeof(GLuint), distortion_indices, GL_STATIC_DRAW);
-		
-		glfwMakeContextCurrent(NULL);
-
-		_m_thread = std::thread{&timewarp_gl::main_loop, this};
-	}
-
-	
->>>>>>> 05d3f9ae
 	void GetViewMatrixFromPose( ksAlgebra::ksMatrix4x4f* viewMatrix, const pose_type& pose) {
 		// Cast from the "standard" quaternion to our own, proprietary, Oculus-flavored quaternion
 		auto latest_quat = ksAlgebra::ksQuatf {
@@ -635,35 +505,21 @@
 
 		glUniform1i(eye_sampler_0, 0);
 
-<<<<<<< HEAD
 #ifndef USE_ALT_EYE_FORMAT
 		// Bind the shared texture handle
 		glBindTexture(GL_TEXTURE_2D_ARRAY, most_recent_frame->texture_handle);
 #endif
-=======
-		#ifndef USE_ALT_EYE_FORMAT
-		// Bind the shared texture handle
-		glBindTexture(GL_TEXTURE_2D_ARRAY, most_recent_frame->texture_handle);
-		#endif
->>>>>>> 05d3f9ae
 
 		glBindVertexArray(tw_vao);
 
 		// Loop over each eye.
 		for(int eye = 0; eye < HMD::NUM_EYES; eye++){
 
-<<<<<<< HEAD
 #ifdef USE_ALT_EYE_FORMAT
 			// If we're using Monado-style buffers we need to rebind eyebuffers.... eugh!
 			glBindTexture(GL_TEXTURE_2D_ARRAY, most_recent_frame->texture_handles[eye]);
 			glUniform1i(tw_eye_index_unif, most_recent_frame->swap_indices[eye]);
 #endif
-=======
-			#ifdef USE_ALT_EYE_FORMAT // If we're using Monado-style buffers we need to rebind eyebuffers.... eugh!
-			glBindTexture(GL_TEXTURE_2D_ARRAY, most_recent_frame->texture_handles[eye]);
-			glUniform1i(tw_eye_index_unif, most_recent_frame->swap_indices[eye]);
-			#endif
->>>>>>> 05d3f9ae
 
 			// The distortion_positions_vbo GPU buffer already contains
 			// the distortion mesh for both eyes! They are contiguously
@@ -692,20 +548,12 @@
 			glEnableVertexAttribArray(distortion_uv2_attr);
 
 
-<<<<<<< HEAD
 #ifdef USE_ALT_EYE_FORMAT
 			// If we are using normal ILLIXR-format eyebuffers
 			// Specify which layer of the eye texture we're going to be using.
 			// Each eye has its own layer.
 			glUniform1i(tw_eye_index_unif, eye);
 #endif
-=======
-			#ifndef USE_ALT_EYE_FORMAT // If we are using normal ILLIXR-format eyebuffers
-			// Specify which layer of the eye texture we're going to be using.
-			// Each eye has its own layer.
-			glUniform1i(tw_eye_index_unif, eye);
-			#endif
->>>>>>> 05d3f9ae
 
 			// Interestingly, the element index buffer is identical for both eyes, and is
 			// reused for both eyes. Therefore glDrawElements can be immediately called,
@@ -735,26 +583,4 @@
 	}
 };
 
-<<<<<<< HEAD
-PLUGIN_MAIN(timewarp_gl)
-=======
-extern "C" component* create_component(switchboard* sb) {
-	/* First, we declare intent to read/write topics. Switchboard
-	   returns handles to those topics. */
-	
-	// We sample the eyebuffer.
-	#ifdef USE_ALT_EYE_FORMAT
-	auto frame_ev = sb->subscribe_latest<rendered_frame_alt>("eyebuffer");
-	#else
-	auto frame_ev = sb->subscribe_latest<rendered_frame>("eyebuffer");
-	#endif
-
-	// We sample the up-to-date, predicted pose.
-	auto pose_ev = sb->subscribe_latest<pose_type>("fast_pose");
-
-	// We need global config data to create a shared GLFW context.
-	auto config_ev = sb->subscribe_latest<global_config>("global_config");
-
-	return new timewarp_gl {std::move(frame_ev), std::move(pose_ev), std::move(config_ev)};
-}
->>>>>>> 05d3f9ae
+PLUGIN_MAIN(timewarp_gl)