--- conflicted
+++ resolved
@@ -327,16 +327,9 @@
 			Eigen::Matrix4f headsetPose = Eigen::Matrix4f::Identity();
 
 			const fast_pose_type fast_pose = pp->get_fast_pose();
-<<<<<<< HEAD
 
 			if(pp->fast_pose_reliable()) {
 				const pose_type pose = fast_pose.pose;
-
-=======
-
-			if(pp->fast_pose_reliable()) {
-				const pose_type pose = fast_pose.pose;
->>>>>>> 4e4aaf56
 				Eigen::Quaternionf combinedQuat = pose.orientation;
 				headsetPose = generateHeadsetTransform(pose.position, combinedQuat, tracking_position_offset);
 			}
