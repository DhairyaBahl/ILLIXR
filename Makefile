<<<<<<< HEAD
plugins    = offline_imu_cam/ open_vins/ pose_lookup/ gldemo/ timewarp_gl/ audio_pipeline/ debugview/
#plugins    = offline_imu_cam/ open_vins/ pose_prediction/ gldemo/ timewarp_gl/ audio_pipeline/
=======
plugins    = offline_imu_cam/ open_vins/ pose_prediction/ gldemo/ timewarp_gl/ debugview/ audio_pipeline/ 
>>>>>>> 66700cbe
# offline_imu_cam/ open_vins/ pose_prediction/ gldemo/ timewarp_gl/ debugview/ audio_pipeline/ 

.PHONY: $(plugins:/=/plugin.dbg.so)
$(plugins:/=/plugin.dbg.so):
	$(MAKE) -C $(dir $@) plugin.dbg.so

.PHONY: $(plugins:/=/plugin.opt.so)
$(plugins:/=/plugin.opt.so):
	$(MAKE) -C $(dir $@) plugin.opt.so

.PHONY: runtime/plugin.dbg.so
runtime/plugin.dbg.so:
	$(MAKE) -C $(dir $@) plugin.dbg.so

.PHONY: runtime/plugin.opt.so
runtime/plugin.opt.so:
	$(MAKE) -C $(dir $@) plugin.opt.so

.PHONY: runtime/main.dbg.exe
runtime/main.dbg.exe: runtime
	$(MAKE) -C runtime main.dbg.exe

.PHONY: runtime/main.opt.exe
runtime/main.opt.exe: runtime
	$(MAKE) -C runtime main.opt.exe

.PHONY: run.dbg
run.dbg: runtime/main.dbg.exe $(plugins:/=/plugin.dbg.so) data1
	     runtime/main.dbg.exe $(plugins:/=/plugin.dbg.so)

.PHONY: run.opt
run.opt: runtime/main.opt.exe $(plugins:/=/plugin.opt.so) data1
	     runtime/main.opt.exe $(plugins:/=/plugin.opt.so)

all.dbg.so: runtime/plugin.dbg.so $(plugins:/=/plugin.dbg.so) data1

all.opt.so: runtime/plugin.opt.so $(plugins:/=/plugin.opt.so) data1

.PHONY: gdb
run.gdb: runtime/main.dbg.exe $(plugins:/=/plugin.dbg.so) data1
	gdb -q --args runtime/main.dbg.exe $(plugins:/=/plugin.dbg.so)

data1:
	curl -o data.zip \
		"http://robotics.ethz.ch/~asl-datasets/ijrr_euroc_mav_dataset/vicon_room1/V1_02_medium/V1_02_medium.zip" && \
	unzip data.zip && \
	rm -rf __MACOSX data1 && \
	mv mav0 data1

.PHONY: tests
tests: runtime/tests $(plugins:/=/tests)

.PHONY: runtime/tests $(plugins:/=/tests)
runtime/tests $(plugins:/=/tests):
	$(MAKE) -C $(dir $@) tests

.PHONY: clean
clean: runtime/clean $(plugins:/=/clean)

.PHONY: runtime/clean $(plugins:/=/clean)
runtime/clean $(plugins:/=/clean):
	$(MAKE) -C $(dir $@) clean

.PHONY: deepclean
deepclean: runtime/deepclean $(plugins:/=/deepclean)
	touch data1 && rm -rf data1

.PHONY: runtime/deepclean $(plugins:/=/deepclean)
runtime/deepclean $(plugins:/=/deepclean):
	$(MAKE) -C $(dir $@) deepclean<|MERGE_RESOLUTION|>--- conflicted
+++ resolved
@@ -1,9 +1,5 @@
-<<<<<<< HEAD
-plugins    = offline_imu_cam/ open_vins/ pose_lookup/ gldemo/ timewarp_gl/ audio_pipeline/ debugview/
-#plugins    = offline_imu_cam/ open_vins/ pose_prediction/ gldemo/ timewarp_gl/ audio_pipeline/
-=======
-plugins    = offline_imu_cam/ open_vins/ pose_prediction/ gldemo/ timewarp_gl/ debugview/ audio_pipeline/ 
->>>>>>> 66700cbe
+#plugins    = offline_imu_cam/ open_vins/ pose_lookup/ gldemo/ timewarp_gl/ audio_pipeline/ debugview/
+plugins    = offline_imu_cam/ open_vins/ pose_prediction/ gldemo/ timewarp_gl/ audio_pipeline/ debugview/
 # offline_imu_cam/ open_vins/ pose_prediction/ gldemo/ timewarp_gl/ debugview/ audio_pipeline/ 
 
 .PHONY: $(plugins:/=/plugin.dbg.so)
