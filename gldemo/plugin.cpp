--- conflicted
+++ resolved
@@ -41,27 +41,16 @@
 	// references to the switchboard plugs, so the component can read the
 	// data whenever it needs to.
 
-<<<<<<< HEAD
-	gldemo(phonebook* pb)
+	gldemo(const phonebook* pb)
 		: xwin{new xlib_gl_extended_window{1, 1, pb->lookup_impl<xlib_gl_extended_window>()->glc}}
 		, sb{pb->lookup_impl<switchboard>()}
-=======
-	gldemo(const phonebook* pb)
-		: sb{pb->lookup_impl<switchboard>()}
 		//, xwin{pb->lookup_impl<xlib_gl_extended_window>()}
->>>>>>> 02d76fc5
 		, pp{pb->lookup_impl<pose_prediction>()}
 #ifdef USE_ALT_EYE_FORMAT
 		, _m_eyebuffer{sb->publish<rendered_frame_alt>("eyebuffer")}
 #else
 		, _m_eyebuffer{sb->publish<rendered_frame>("eyebuffer")}
 #endif
-<<<<<<< HEAD
-		//, xwin{pb->lookup_impl<xlib_gl_extended_window>()}
-=======
-		, parent{pb->lookup_impl<xlib_gl_extended_window>()}
-		, xwin{new xlib_gl_extended_window {1, 1, parent->glc}} // Well, the gldemo somehow needs a separate window/ctx
->>>>>>> 02d76fc5
 	{ }
 
 
@@ -145,14 +134,10 @@
 			ksAlgebra::ksMatrix4x4f modelMatrix;
 			ksAlgebra::ksMatrix4x4f_CreateTranslation(&modelMatrix, 0, 0, 0);
 
-<<<<<<< HEAD
-			if(pose_ptr){
-=======
 			ksAlgebra::ksMatrix4x4f offsetRotation;
 
 
 			if (pp->fast_pose_reliable()) {
->>>>>>> 02d76fc5
 				// We have a valid pose from our Switchboard plug.
 
 				const pose_type pose = pp->get_fast_pose();
@@ -289,16 +274,9 @@
 	}
 
 private:
-<<<<<<< HEAD
-	std::unique_ptr<xlib_gl_extended_window> xwin;
-	switchboard* sb;
-	pose_prediction* pp;
-=======
-	const std::shared_ptr<xlib_gl_extended_window> parent;
-	const std::unique_ptr<xlib_gl_extended_window> xwin;
+	const std::unique_ptr<const xlib_gl_extended_window> xwin;
 	const std::shared_ptr<switchboard> sb;
 	const std::shared_ptr<const pose_prediction> pp;
->>>>>>> 02d76fc5
 	std::thread _m_thread;
 	std::atomic<bool> _m_terminate {false};
 	
