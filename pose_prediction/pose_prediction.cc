#include <vector>
#include <chrono>
#include <math.h>
#include "kalman.hh"
#include "common/component.hh"
#include "common/switchboard.hh"
#include "common/data_format.hh"

using namespace ILLIXR;

class pose_prediction : public component {
public:
    // Public constructor, create_component passes Switchboard handles ("plugs")
    // to this constructor. In turn, the constructor fills in the private
    // references to the switchboard plugs, so the component can read the
    // data whenever it needs to.
    pose_prediction(std::unique_ptr<reader_latest<pose_type>>&& pose_plug,
      std::unique_ptr<reader_latest<bool>>&& slam_ready,
	  std::unique_ptr<reader_latest<imu_type>>&& imu_plug,
      std::unique_ptr<writer<pose_type>>&& predicted_pose_plug)
	: _m_slow_pose{std::move(pose_plug)}
    , _m_slam_ready{std::move(slam_ready)}
	, _m_imu{std::move(imu_plug)}
    , _m_fast_pose{std::move(predicted_pose_plug)} {

        std::chrono::time_point<std::chrono::system_clock> current_time = std::chrono::system_clock::now();
        _latest_pose = pose_type{current_time, Eigen::Vector3f{0, 0, 6}, Eigen::Quaternionf{1, 0, 0, 0}};
        _last_slow_pose_update_time = current_time;

        _filter = new kalman_filter{current_time};
        _current_slam_position = Eigen::Vector3f{0, 0, 6};
        _latest_vel = Eigen::Vector3f{0, 0, 0};
        _latest_acc = Eigen::Vector3f{0, 0, 0};
        _latest_gyro = Eigen::Vector3f{0, 0, 0};
    }

    // Overridden method from the component interface. This specifies one interation of the main loop 
    virtual void _p_compute_one_iteration() override {
        auto is_slam_ready = _m_slam_ready->get_latest_ro();
        assert(is_slam_ready != NULL);
        if (*is_slam_ready == false) {
            return;
        }

		auto pose_sample_nullable = _m_slow_pose->get_latest_ro();
		assert(pose_sample_nullable != NULL);

        // If the SB has a new slow pose value from SLAM
        const pose_type fresh_pose = *pose_sample_nullable;
        float time_diff = static_cast<float>(std::chrono::duration_cast<std::chrono::nanoseconds>
			    						   (fresh_pose.time - _latest_pose.time).count()) / 1000000000.0f;
        if (fresh_pose.time > _last_slow_pose_update_time) {
            // std::cout << "Time between new and old measurement: " << time_diff << std::endl;
            _update_slow_pose(fresh_pose);
        }

        const imu_type* fresh_imu_measurement = _m_imu->get_latest_ro();
		assert(fresh_imu_measurement != NULL);

        // If queried IMU is fresher than the pose mesaurement and the local IMU copy we have, update it and the pose
        if (fresh_imu_measurement->time > _latest_pose.time) {
            _update_fast_pose(*fresh_imu_measurement);
        }
    }

    /*
    This developer is responsible for killing their processes
    and deallocating their resources here.
    */
    virtual ~pose_prediction() override {}

private:
    // Switchboard plugs for writing / reading data.
    std::unique_ptr<reader_latest<pose_type>> _m_slow_pose;
    std::unique_ptr<reader_latest<bool>> _m_slam_ready;
    std::unique_ptr<reader_latest<imu_type>> _m_imu;
    std::unique_ptr<writer<pose_type>> _m_fast_pose;

    pose_type _latest_pose;
    std::chrono::time_point<std::chrono::system_clock> _last_slow_pose_update_time;

    kalman_filter* _filter;
    Eigen::Vector3f _current_slam_position;
    Eigen::Vector3f _latest_vel;
    Eigen::Vector3f _latest_acc;
    Eigen::Vector3f _latest_gyro;

    // Helper that will push to the SB if a newer pose is pulled from the SB/SLAM
    void _update_slow_pose(const pose_type fresh_pose) {
        float time_difference = static_cast<float>(std::chrono::duration_cast<std::chrono::nanoseconds>
												   (fresh_pose.time - _last_slow_pose_update_time).count()) / 1000000000.0f;

        // Update the velocity with the pose position difference over time. This is done because
        // Accelerometer readings have lots of noise and will lead to bad dead reckoning
        _latest_vel[0] = (fresh_pose.position[0] - _current_slam_position[0]) / time_difference;
        _latest_vel[1] = (fresh_pose.position[1] - _current_slam_position[1]) / time_difference;
        _latest_vel[2] = (fresh_pose.position[2] - _current_slam_position[2]) / time_difference;

        _current_slam_position = fresh_pose.position;
        _latest_pose = fresh_pose;
        _last_slow_pose_update_time = fresh_pose.time;

        std::cout << "New pose recieved from SLAM!" << std::endl;
        _m_fast_pose->put(new pose_type(_latest_pose));
    }

    // Helper that updates the pose with new IMU readings and pushed to the SB
    void _update_fast_pose(const imu_type fresh_imu_measurement) {
        _latest_acc = Eigen::Vector3f{
            fresh_imu_measurement.linear_a[0], 
            fresh_imu_measurement.linear_a[1], 
            fresh_imu_measurement.linear_a[2]
        };

<<<<<<< HEAD
        // _latest_gyro = _filter->predict_values(fresh_imu_measurement);
        _latest_gyro = Eigen::Vector3f(fresh_imu_measurement.angular_v[0], fresh_imu_measurement.angular_v[1], fresh_imu_measurement.angular_v[2]);
=======
        //_latest_gyro = _filter->predict_values(fresh_imu_measurement);
        _latest_gyro = Eigen::Vector3f{fresh_imu_measurement.angular_v[0], 
                                        fresh_imu_measurement.angular_v[1], 
                                        fresh_imu_measurement.angular_v[2] };
>>>>>>> 2b42fa3b

        float time_difference = static_cast<float>(std::chrono::duration_cast<std::chrono::nanoseconds>
                                (fresh_imu_measurement.time - _latest_pose.time).count()) / 1000000000.0f;

        _latest_vel[0] += _latest_acc[0] * time_difference;
        _latest_vel[1] += _latest_acc[1] * time_difference;
        _latest_vel[2] += _latest_acc[2] * time_difference;

        _latest_pose = _calculate_pose(time_difference);
        _latest_pose.time = fresh_imu_measurement.time;

<<<<<<< HEAD
		// std::cout << "latest linear acc " << _latest_acc[0] << ", " << _latest_acc[1] << ", " << _latest_acc[2] << std::endl;
        // std::cout << "latest vel " << _latest_vel[0] << ", " << _latest_vel[1] << ", " << _latest_vel[2] << std::endl;
        std::cout << "Predicted Orientation " << _latest_gyro[0] << ", " << _latest_gyro[1] << ", " << _latest_gyro[2] << std::endl;
		std::cout << "Predicted Position " << _latest_pose.position[0] << ", " << _latest_pose.position[1] << ", " << _latest_pose.position[2] << std::endl;
		
        assert(isfinite(_latest_pose.orientation.w()));
        assert(isfinite(_latest_pose.orientation.x()));
        assert(isfinite(_latest_pose.orientation.y()));
        assert(isfinite(_latest_pose.orientation.z()));
        assert(isfinite(_latest_pose.position[0]));
        assert(isfinite(_latest_pose.position[1]));
        assert(isfinite(_latest_pose.position[2]));

=======
		std::cout << "latest linear acc " << _latest_acc[0] << ", " << _latest_acc[1] << ", " << _latest_acc[2] << std::endl;
        std::cout << "latest vel " << _latest_vel[0] << ", " << _latest_vel[1] << ", " << _latest_vel[2] << std::endl;
		std::cout << "predicted position " << _latest_pose.position[0] << ", " << _latest_pose.position[1] << ", " << _latest_pose.position[2] << std::endl;
		std::cout << "predicted orientation " << _latest_pose.orientation.w() << std::endl;
>>>>>>> 2b42fa3b
        _m_fast_pose->put(new pose_type(_latest_pose));
    }

    // Helper that does all the math to calculate the poses
    pose_type _calculate_pose(float time_delta) {

        // Convert the quaternion to euler angles and calculate the new rotation
        Eigen::Vector3f orientation_euler = _latest_pose.orientation.toRotationMatrix().eulerAngles(0, 1, 2);
        
        orientation_euler(0) += _latest_gyro[0] * time_delta;
        orientation_euler(1) += _latest_gyro[1] * time_delta;
        orientation_euler(2) += _latest_gyro[2] * time_delta;
        

        // Convert euler angles back into a quaternion
        Eigen::Quaternionf predicted_orientation = Eigen::AngleAxisf(orientation_euler(0), Eigen::Vector3f::UnitX())
                * Eigen::AngleAxisf(orientation_euler(1), Eigen::Vector3f::UnitY())
                * Eigen::AngleAxisf(orientation_euler(2), Eigen::Vector3f::UnitZ());

        // Calculate the new pose transform by .5*a*t^2 + v*t + d
        Eigen::Vector3f predicted_position = {
            static_cast<float>(0.5 * _latest_acc[0] * pow(time_delta, 2) + _latest_vel[0] * time_delta + _latest_pose.position[0]),
            static_cast<float>(0.5 * _latest_acc[1] * pow(time_delta, 2) + _latest_vel[1] * time_delta + _latest_pose.position[1]),
            static_cast<float>(0.5 * _latest_acc[2] * pow(time_delta, 2) + _latest_vel[2] * time_delta + _latest_pose.position[2]),
        };

        return pose_type{_latest_pose.time, predicted_position, predicted_orientation};
    }
};

extern "C" component* create_component(switchboard* sb) {
	/* First, we declare intent to read/write topics. Switchboard
	   returns handles to those topics. */
    auto slow_pose_plug = sb->subscribe_latest<pose_type>("slow_pose");
    auto slam_ready = sb->subscribe_latest<bool>("slam_ready");
	auto imu_plug = sb->subscribe_latest<imu_type>("imu0");
	auto fast_pose_plug = sb->publish<pose_type>("fast_pose");

	/* This ensures pose is available at startup. */
	auto nullable_pose = slow_pose_plug->get_latest_ro();
	assert(nullable_pose != NULL);
	fast_pose_plug->put(nullable_pose);

	return new pose_prediction{std::move(slow_pose_plug), std::move(slam_ready), std::move(imu_plug), std::move(fast_pose_plug)};
}<|MERGE_RESOLUTION|>--- conflicted
+++ resolved
@@ -112,15 +112,10 @@
             fresh_imu_measurement.linear_a[2]
         };
 
-<<<<<<< HEAD
-        // _latest_gyro = _filter->predict_values(fresh_imu_measurement);
-        _latest_gyro = Eigen::Vector3f(fresh_imu_measurement.angular_v[0], fresh_imu_measurement.angular_v[1], fresh_imu_measurement.angular_v[2]);
-=======
         //_latest_gyro = _filter->predict_values(fresh_imu_measurement);
         _latest_gyro = Eigen::Vector3f{fresh_imu_measurement.angular_v[0], 
                                         fresh_imu_measurement.angular_v[1], 
                                         fresh_imu_measurement.angular_v[2] };
->>>>>>> 2b42fa3b
 
         float time_difference = static_cast<float>(std::chrono::duration_cast<std::chrono::nanoseconds>
                                 (fresh_imu_measurement.time - _latest_pose.time).count()) / 1000000000.0f;
@@ -132,7 +127,6 @@
         _latest_pose = _calculate_pose(time_difference);
         _latest_pose.time = fresh_imu_measurement.time;
 
-<<<<<<< HEAD
 		// std::cout << "latest linear acc " << _latest_acc[0] << ", " << _latest_acc[1] << ", " << _latest_acc[2] << std::endl;
         // std::cout << "latest vel " << _latest_vel[0] << ", " << _latest_vel[1] << ", " << _latest_vel[2] << std::endl;
         std::cout << "Predicted Orientation " << _latest_gyro[0] << ", " << _latest_gyro[1] << ", " << _latest_gyro[2] << std::endl;
@@ -146,12 +140,6 @@
         assert(isfinite(_latest_pose.position[1]));
         assert(isfinite(_latest_pose.position[2]));
 
-=======
-		std::cout << "latest linear acc " << _latest_acc[0] << ", " << _latest_acc[1] << ", " << _latest_acc[2] << std::endl;
-        std::cout << "latest vel " << _latest_vel[0] << ", " << _latest_vel[1] << ", " << _latest_vel[2] << std::endl;
-		std::cout << "predicted position " << _latest_pose.position[0] << ", " << _latest_pose.position[1] << ", " << _latest_pose.position[2] << std::endl;
-		std::cout << "predicted orientation " << _latest_pose.orientation.w() << std::endl;
->>>>>>> 2b42fa3b
         _m_fast_pose->put(new pose_type(_latest_pose));
     }
 
