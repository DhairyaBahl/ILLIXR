<<<<<<< HEAD
#include <shared_mutex>
=======
#include <eigen3/Eigen/Dense>

>>>>>>> 5a8ef926
#include "common/phonebook.hpp"
#include "common/pose_prediction.hpp"
#include "common/data_format.hpp"
#include "common/plugin.hpp"

using namespace ILLIXR;

class pose_prediction_impl : public pose_prediction {
public:
    pose_prediction_impl(const phonebook* const pb)
		: sb{pb->lookup_impl<switchboard>()}
		, _m_slow_pose{sb->subscribe_latest<pose_type>("slow_pose")}
        , _m_imu_raw{sb->subscribe_latest<imu_raw_type>("imu_raw")}
        , _m_true_pose{sb->subscribe_latest<pose_type>("true_pose")}
    { }

<<<<<<< HEAD
    virtual pose_type get_fast_pose() const override {
		const pose_type* pose_ptr = _m_slow_pose->get_latest_ro();

		// Make the first valid fast pose be straight ahead.
		if (first_time && pose_ptr) {
			auto pose = correct_pose(*pose_ptr);
			std::unique_lock lock {offset_mutex};
			// check again, now that we have mutual exclusion
			if (first_time) {
				first_time = false;
				offset = pose.orientation.inverse();
			}
		}

		return correct_pose(
			pose_ptr ? *pose_ptr : pose_type{
				.time = std::chrono::system_clock::now(),
				.position = Eigen::Vector3f{0, 0, 0},
				.orientation = Eigen::Quaternionf{1, 0, 0, 0},
			}
		);
=======
    // No paramter get_fast_pose() should just predict to the next vsync
	// However, we don't have vsync estimation yet.
	// So we will predict to `now()`, as a temporary approximation
    virtual fast_pose_type get_fast_pose() override {
		return get_fast_pose(std::chrono::high_resolution_clock::now());
>>>>>>> 5a8ef926
    }

    virtual pose_type get_true_pose() override {
		const pose_type* pose_ptr = _m_true_pose->get_latest_ro();
		return correct_pose(
			pose_ptr ? *pose_ptr : pose_type{
				.time = std::chrono::system_clock::now(),
				.position = Eigen::Vector3f{0, 0, 0},
				.orientation = Eigen::Quaternionf{1, 0, 0, 0},
			}
		);
    }

    // future_time: An absolute timepoint in the future
    virtual fast_pose_type get_fast_pose(time_type future_timestamp) override {

        if (!_m_imu_raw->get_latest_ro()) {
            const pose_type* pose_ptr = _m_slow_pose->get_latest_ro();
            
            return fast_pose_type{
                .pose = correct_pose(pose_ptr ? *pose_ptr : pose_type{}),
				.predict_computed_time = std::chrono::system_clock::now(),
				.predict_target_time = future_timestamp,
            };
        }
        double dt = std::chrono::duration_cast<std::chrono::nanoseconds>(future_timestamp - std::chrono::system_clock::now()).count();
        std::pair<Eigen::Matrix<double,13,1>, time_type> predictor_result = predict_mean_rk4(dt/NANO_SEC);

        auto state_plus = predictor_result.first;
        auto predictor_imu_time = predictor_result.second;
        
        pose_type* pose_ptr = new pose_type {
            .sensor_time = predictor_imu_time,
            .position = Eigen::Vector3f{static_cast<float>(state_plus(4)), static_cast<float>(state_plus(5)), static_cast<float>(state_plus(6))}, 
            .orientation = Eigen::Quaternionf{static_cast<float>(state_plus(3)), static_cast<float>(state_plus(0)), static_cast<float>(state_plus(1)), static_cast<float>(state_plus(2))}
        };

        // Several timestamps are logged:
        //       - the prediction compute time (time when this prediction was computed, i.e., now)
        //       - the prediction target (the time that was requested for this pose.)
        return fast_pose_type {
            .pose = correct_pose(*pose_ptr),
            .predict_computed_time = std::chrono::high_resolution_clock::now(),
            .predict_target_time = future_timestamp
        };
    }

	virtual void set_offset(const Eigen::Quaternionf& raw_o_times_offset) override {
		std::unique_lock lock {offset_mutex};
		Eigen::Quaternionf raw_o = raw_o_times_offset * offset.inverse();
		offset = raw_o.inverse();
		/*
		  Now, `raw_o` is maps to the identity quaternion.
		  Proof:
		  apply_offset(raw_o)
		      = raw_o * offset
		      = raw_o * raw_o.inverse()
		      = Identity.
		 */
	}

	Eigen::Quaternionf apply_offset(const Eigen::Quaternionf& orientation) const {
		std::shared_lock lock {offset_mutex};
		return orientation * offset;
	}


	virtual bool fast_pose_reliable() override {
		//return _m_slow_pose.valid();
		/*
		  SLAM takes some time to initialize, so initially fast_pose
		  is unreliable.

		  In such cases, we might return a fast_pose based only on the
		  IMU data (currently, we just return a zero-pose)., and mark
		  it as "unreliable"

		  This way, there always a pose coming out of pose_prediction,
		  representing our best guess at that time, and we indicate
		  how reliable that guess is here.

		 */
		return true;
	}

	virtual bool true_pose_reliable() override {
		//return _m_true_pose.valid();
		/*
		  We do not have a "ground truth" available in all cases, such
		  as when reading live data.
		 */
		return true;
	}

private:
	mutable std::atomic<bool> first_time{true};
	const std::shared_ptr<switchboard> sb;
    std::unique_ptr<reader_latest<pose_type>> _m_slow_pose;
    std::unique_ptr<reader_latest<imu_raw_type>> _m_imu_raw;
	std::unique_ptr<reader_latest<pose_type>> _m_true_pose;
<<<<<<< HEAD
	mutable Eigen::Quaternionf offset {Eigen::Quaternionf::Identity()};
	mutable std::shared_mutex offset_mutex;
    
=======
	Eigen::Quaternionf offset {Eigen::Quaternionf::Identity()};
	mutable std::mutex offset_mutex;

    // Correct the orientation of the pose due to the lopsided IMU in the EuRoC Dataset
>>>>>>> 5a8ef926
    pose_type correct_pose(const pose_type pose) const {
        pose_type swapped_pose;

        // This uses the OpenVINS standard output coordinate system.
        // This is a mapping between the OV coordinate system and the OpenGL system.
        swapped_pose.position.x() = -pose.position.y();
        swapped_pose.position.y() = pose.position.z();
        swapped_pose.position.z() = -pose.position.x();

		
        // There is a slight issue with the orientations: basically,
        // the output orientation acts as though the "top of the head" is the
        // forward direction, and the "eye direction" is the up direction.
		Eigen::Quaternionf raw_o (pose.orientation.w(), -pose.orientation.y(), pose.orientation.z(), -pose.orientation.x());

		swapped_pose.orientation = apply_offset(raw_o);
        swapped_pose.sensor_time = pose.sensor_time;

        return swapped_pose;
    }

    // Slightly modified copy of OpenVINS method found in propagator.cpp
    // Returns a pair of the predictor state_plus and the time associated with the
    // most recent imu reading used to perform this prediction.
    std::pair<Eigen::Matrix<double,13,1>,time_type> predict_mean_rk4(double dt) const {

        // Pre-compute things
        const imu_raw_type *imu_raw = _m_imu_raw->get_latest_ro();

        Eigen::Vector3d w_hat =imu_raw->w_hat;
        Eigen::Vector3d a_hat = imu_raw->a_hat;
        Eigen::Vector3d w_alpha = (imu_raw->w_hat2-imu_raw->w_hat)/dt;
        Eigen::Vector3d a_jerk = (imu_raw->a_hat2-imu_raw->a_hat)/dt;

        // y0 ================
        Eigen::Vector4d q_0 = Eigen::Matrix<double,4,1>{imu_raw->state_plus(0), imu_raw->state_plus(1), imu_raw->state_plus(2), imu_raw->state_plus(3)};
        Eigen::Vector3d p_0 = Eigen::Matrix<double,3,1>{imu_raw->state_plus(4), imu_raw->state_plus(5), imu_raw->state_plus(6)};
        Eigen::Vector3d v_0 = Eigen::Matrix<double,3,1>{imu_raw->state_plus(7), imu_raw->state_plus(8), imu_raw->state_plus(9)};

        // k1 ================
        Eigen::Vector4d dq_0 = {0,0,0,1};
        Eigen::Vector4d q0_dot = 0.5*Omega(w_hat)*dq_0;
        Eigen::Vector3d p0_dot = v_0;
        Eigen::Matrix3d R_Gto0 = quat_2_Rot(quat_multiply(dq_0,q_0));
        Eigen::Vector3d v0_dot = R_Gto0.transpose()*a_hat-Eigen::Vector3d{0.0, 0.0, 9.81};

        Eigen::Vector4d k1_q = q0_dot*dt;
        Eigen::Vector3d k1_p = p0_dot*dt;
        Eigen::Vector3d k1_v = v0_dot*dt;

        // k2 ================
        w_hat += 0.5*w_alpha*dt;
        a_hat += 0.5*a_jerk*dt;

        Eigen::Vector4d dq_1 = quatnorm(dq_0+0.5*k1_q);
        Eigen::Vector3d v_1 = v_0+0.5*k1_v;

        Eigen::Vector4d q1_dot = 0.5*Omega(w_hat)*dq_1;
        Eigen::Vector3d p1_dot = v_1;
        Eigen::Matrix3d R_Gto1 = quat_2_Rot(quat_multiply(dq_1,q_0));
        Eigen::Vector3d v1_dot = R_Gto1.transpose()*a_hat-Eigen::Vector3d{0.0, 0.0, 9.81};

        Eigen::Vector4d k2_q = q1_dot*dt;
        Eigen::Vector3d k2_p = p1_dot*dt;
        Eigen::Vector3d k2_v = v1_dot*dt;

        // k3 ================
        Eigen::Vector4d dq_2 = quatnorm(dq_0+0.5*k2_q);
        //Eigen::Vector3d p_2 = p_0+0.5*k2_p;
        Eigen::Vector3d v_2 = v_0+0.5*k2_v;

        Eigen::Vector4d q2_dot = 0.5*Omega(w_hat)*dq_2;
        Eigen::Vector3d p2_dot = v_2;
        Eigen::Matrix3d R_Gto2 = quat_2_Rot(quat_multiply(dq_2,q_0));
        Eigen::Vector3d v2_dot = R_Gto2.transpose()*a_hat-Eigen::Vector3d{0.0, 0.0, 9.81};

        Eigen::Vector4d k3_q = q2_dot*dt;
        Eigen::Vector3d k3_p = p2_dot*dt;
        Eigen::Vector3d k3_v = v2_dot*dt;

        // k4 ================
        w_hat += 0.5*w_alpha*dt;
        a_hat += 0.5*a_jerk*dt;

        Eigen::Vector4d dq_3 = quatnorm(dq_0+k3_q);
        //Eigen::Vector3d p_3 = p_0+k3_p;
        Eigen::Vector3d v_3 = v_0+k3_v;

        Eigen::Vector4d q3_dot = 0.5*Omega(w_hat)*dq_3;
        Eigen::Vector3d p3_dot = v_3;
        Eigen::Matrix3d R_Gto3 = quat_2_Rot(quat_multiply(dq_3,q_0));
        Eigen::Vector3d v3_dot = R_Gto3.transpose()*a_hat-Eigen::Vector3d{0.0, 0.0, 9.81};

        Eigen::Vector4d k4_q = q3_dot*dt;
        Eigen::Vector3d k4_p = p3_dot*dt;
        Eigen::Vector3d k4_v = v3_dot*dt;

        // y+dt ================
        Eigen::Matrix<double,13,1> state_plus = Eigen::Matrix<double,13,1>::Zero();
        Eigen::Vector4d dq = quatnorm(dq_0+(1.0/6.0)*k1_q+(1.0/3.0)*k2_q+(1.0/3.0)*k3_q+(1.0/6.0)*k4_q);
        state_plus.block(0,0,4,1) = quat_multiply(dq, q_0);
        state_plus.block(4,0,3,1) = p_0+(1.0/6.0)*k1_p+(1.0/3.0)*k2_p+(1.0/3.0)*k3_p+(1.0/6.0)*k4_p;
        state_plus.block(7,0,3,1) = v_0+(1.0/6.0)*k1_v+(1.0/3.0)*k2_v+(1.0/3.0)*k3_v+(1.0/6.0)*k4_v;

        return {state_plus, imu_raw->imu_time};
    }

    /**
     * @brief Integrated quaternion from angular velocity
     *
     * See equation (48) of trawny tech report [Indirect Kalman Filter for 3D Attitude Estimation](http://mars.cs.umn.edu/tr/reports/Trawny05b.pdf).
     *
     */
    static const inline Eigen::Matrix<double, 4, 4> Omega(Eigen::Matrix<double, 3, 1> w) {
        Eigen::Matrix<double, 4, 4> mat;
        mat.block(0, 0, 3, 3) = -skew_x(w);
        mat.block(3, 0, 1, 3) = -w.transpose();
        mat.block(0, 3, 3, 1) = w;
        mat(3, 3) = 0;
        return mat;
    }

    /**
     * @brief Normalizes a quaternion to make sure it is unit norm
     * @param q_t Quaternion to normalized
     * @return Normalized quaterion
     */
    static const inline Eigen::Matrix<double, 4, 1> quatnorm(Eigen::Matrix<double, 4, 1> q_t) {
        if (q_t(3, 0) < 0) {
            q_t *= -1;
        }
        return q_t / q_t.norm();
    }

    /**
     * @brief Skew-symmetric matrix from a given 3x1 vector
     *
     * This is based on equation 6 in [Indirect Kalman Filter for 3D Attitude Estimation](http://mars.cs.umn.edu/tr/reports/Trawny05b.pdf):
     * \f{align*}{
     *  \lfloor\mathbf{v}\times\rfloor =
     *  \begin{bmatrix}
     *  0 & -v_3 & v_2 \\ v_3 & 0 & -v_1 \\ -v_2 & v_1 & 0
     *  \end{bmatrix}
     * @f}
     *
     * @param[in] w 3x1 vector to be made a skew-symmetric
     * @return 3x3 skew-symmetric matrix
     */
    static const inline Eigen::Matrix<double, 3, 3> skew_x(const Eigen::Matrix<double, 3, 1> &w) {
        Eigen::Matrix<double, 3, 3> w_x;
        w_x << 0, -w(2), w(1),
                w(2), 0, -w(0),
                -w(1), w(0), 0;
        return w_x;
    }

    /**
     * @brief Converts JPL quaterion to SO(3) rotation matrix
     *
     * This is based on equation 62 in [Indirect Kalman Filter for 3D Attitude Estimation](http://mars.cs.umn.edu/tr/reports/Trawny05b.pdf):
     * \f{align*}{
     *  \mathbf{R} = (2q_4^2-1)\mathbf{I}_3-2q_4\lfloor\mathbf{q}\times\rfloor+2\mathbf{q}^\top\mathbf{q}
     * @f}
     *
     * @param[in] q JPL quaternion
     * @return 3x3 SO(3) rotation matrix
     */
    static const inline Eigen::Matrix<double, 3, 3> quat_2_Rot(const Eigen::Matrix<double, 4, 1> &q) {
        Eigen::Matrix<double, 3, 3> q_x = skew_x(q.block(0, 0, 3, 1));
        Eigen::MatrixXd Rot = (2 * std::pow(q(3, 0), 2) - 1) * Eigen::MatrixXd::Identity(3, 3)
                              - 2 * q(3, 0) * q_x +
                              2 * q.block(0, 0, 3, 1) * (q.block(0, 0, 3, 1).transpose());
        return Rot;
    }

    /**
     * @brief Multiply two JPL quaternions
     *
     * This is based on equation 9 in [Indirect Kalman Filter for 3D Attitude Estimation](http://mars.cs.umn.edu/tr/reports/Trawny05b.pdf).
     * We also enforce that the quaternion is unique by having q_4 be greater than zero.
     * \f{align*}{
     *  \bar{q}\otimes\bar{p}=
     *  \mathcal{L}(\bar{q})\bar{p}=
     *  \begin{bmatrix}
     *  q_4\mathbf{I}_3+\lfloor\mathbf{q}\times\rfloor & \mathbf{q} \\
     *  -\mathbf{q}^\top & q_4
     *  \end{bmatrix}
     *  \begin{bmatrix}
     *  \mathbf{p} \\ p_4
     *  \end{bmatrix}
     * @f}
     *
     * @param[in] q First JPL quaternion
     * @param[in] p Second JPL quaternion
     * @return 4x1 resulting p*q quaternion
     */
    static const inline Eigen::Matrix<double, 4, 1> quat_multiply(const Eigen::Matrix<double, 4, 1> &q, const Eigen::Matrix<double, 4, 1> &p) {
        Eigen::Matrix<double, 4, 1> q_t;
        Eigen::Matrix<double, 4, 4> Qm;
        // create big L matrix
        Qm.block(0, 0, 3, 3) = q(3, 0) * Eigen::MatrixXd::Identity(3, 3) - skew_x(q.block(0, 0, 3, 1));
        Qm.block(0, 3, 3, 1) = q.block(0, 0, 3, 1);
        Qm.block(3, 0, 1, 3) = -q.block(0, 0, 3, 1).transpose();
        Qm(3, 3) = q(3, 0);
        q_t = Qm * p;
        // ensure unique by forcing q_4 to be >0
        if (q_t(3, 0) < 0) {
            q_t *= -1;
        }
        // normalize and return
        return q_t / q_t.norm();
    }
};

class pose_prediction_plugin : public plugin {
public:
    pose_prediction_plugin(const std::string& name, phonebook* pb)
    	: plugin{name, pb}
	{
		pb->register_impl<pose_prediction>(
			std::static_pointer_cast<pose_prediction>(
				std::make_shared<pose_prediction_impl>(pb)
			)
		);
	}
};

PLUGIN_MAIN(pose_prediction_plugin);<|MERGE_RESOLUTION|>--- conflicted
+++ resolved
@@ -1,9 +1,5 @@
-<<<<<<< HEAD
 #include <shared_mutex>
-=======
 #include <eigen3/Eigen/Dense>
-
->>>>>>> 5a8ef926
 #include "common/phonebook.hpp"
 #include "common/pose_prediction.hpp"
 #include "common/data_format.hpp"
@@ -20,77 +16,75 @@
         , _m_true_pose{sb->subscribe_latest<pose_type>("true_pose")}
     { }
 
-<<<<<<< HEAD
-    virtual pose_type get_fast_pose() const override {
-		const pose_type* pose_ptr = _m_slow_pose->get_latest_ro();
+    // No paramter get_fast_pose() should just predict to the next vsync
+	// However, we don't have vsync estimation yet.
+	// So we will predict to `now()`, as a temporary approximation
+    virtual fast_pose_type get_fast_pose() const override {
+		return get_fast_pose(std::chrono::system_clock::now());
+	}
+
+    virtual pose_type get_true_pose() const override {
+		const pose_type* pose_ptr = _m_true_pose->get_latest_ro();
+		return correct_pose(
+			pose_ptr ? *pose_ptr : pose_type{
+				.sensor_time = std::chrono::system_clock::now(),
+				.position = Eigen::Vector3f{0, 0, 0},
+				.orientation = Eigen::Quaternionf{1, 0, 0, 0},
+			}
+		);
+    }
+
+    // future_time: An absolute timepoint in the future
+    virtual fast_pose_type get_fast_pose(time_type future_timestamp) const override {
+		const pose_type* slow_pose = _m_slow_pose->get_latest_ro();
+		if (!slow_pose) {
+			// No slow pose, return 0
+            return fast_pose_type{
+                .pose = correct_pose(pose_type{}),
+				.predict_computed_time = std::chrono::system_clock::now(),
+				.predict_target_time = future_timestamp,
+            };
+		}
+
+		const imu_raw_type* imu_raw = _m_imu_raw->get_latest_ro();
+        if (!imu_raw) {
+			// No imu_raw, return slow_pose
+            return fast_pose_type{
+                .pose = correct_pose(*slow_pose),
+				.predict_computed_time = std::chrono::system_clock::now(),
+				.predict_target_time = future_timestamp,
+            };
+        }
+
+		// slow_pose and imu_raw, do pose prediction
+
+        double dt = std::chrono::duration_cast<std::chrono::nanoseconds>(future_timestamp - std::chrono::system_clock::now()).count();
+        std::pair<Eigen::Matrix<double,13,1>, time_type> predictor_result = predict_mean_rk4(dt/NANO_SEC);
+
+        auto state_plus = predictor_result.first;
+        auto predictor_imu_time = predictor_result.second;
+        
+        pose_type predicted_pose = correct_pose({
+            .sensor_time = predictor_imu_time,
+            .position = Eigen::Vector3f{static_cast<float>(state_plus(4)), static_cast<float>(state_plus(5)), static_cast<float>(state_plus(6))}, 
+            .orientation = Eigen::Quaternionf{static_cast<float>(state_plus(3)), static_cast<float>(state_plus(0)), static_cast<float>(state_plus(1)), static_cast<float>(state_plus(2))}
+		});
 
 		// Make the first valid fast pose be straight ahead.
-		if (first_time && pose_ptr) {
-			auto pose = correct_pose(*pose_ptr);
+		if (first_time) {
 			std::unique_lock lock {offset_mutex};
 			// check again, now that we have mutual exclusion
 			if (first_time) {
 				first_time = false;
-				offset = pose.orientation.inverse();
+				offset = predicted_pose.orientation.inverse();
 			}
 		}
-
-		return correct_pose(
-			pose_ptr ? *pose_ptr : pose_type{
-				.time = std::chrono::system_clock::now(),
-				.position = Eigen::Vector3f{0, 0, 0},
-				.orientation = Eigen::Quaternionf{1, 0, 0, 0},
-			}
-		);
-=======
-    // No paramter get_fast_pose() should just predict to the next vsync
-	// However, we don't have vsync estimation yet.
-	// So we will predict to `now()`, as a temporary approximation
-    virtual fast_pose_type get_fast_pose() override {
-		return get_fast_pose(std::chrono::high_resolution_clock::now());
->>>>>>> 5a8ef926
-    }
-
-    virtual pose_type get_true_pose() override {
-		const pose_type* pose_ptr = _m_true_pose->get_latest_ro();
-		return correct_pose(
-			pose_ptr ? *pose_ptr : pose_type{
-				.time = std::chrono::system_clock::now(),
-				.position = Eigen::Vector3f{0, 0, 0},
-				.orientation = Eigen::Quaternionf{1, 0, 0, 0},
-			}
-		);
-    }
-
-    // future_time: An absolute timepoint in the future
-    virtual fast_pose_type get_fast_pose(time_type future_timestamp) override {
-
-        if (!_m_imu_raw->get_latest_ro()) {
-            const pose_type* pose_ptr = _m_slow_pose->get_latest_ro();
-            
-            return fast_pose_type{
-                .pose = correct_pose(pose_ptr ? *pose_ptr : pose_type{}),
-				.predict_computed_time = std::chrono::system_clock::now(),
-				.predict_target_time = future_timestamp,
-            };
-        }
-        double dt = std::chrono::duration_cast<std::chrono::nanoseconds>(future_timestamp - std::chrono::system_clock::now()).count();
-        std::pair<Eigen::Matrix<double,13,1>, time_type> predictor_result = predict_mean_rk4(dt/NANO_SEC);
-
-        auto state_plus = predictor_result.first;
-        auto predictor_imu_time = predictor_result.second;
-        
-        pose_type* pose_ptr = new pose_type {
-            .sensor_time = predictor_imu_time,
-            .position = Eigen::Vector3f{static_cast<float>(state_plus(4)), static_cast<float>(state_plus(5)), static_cast<float>(state_plus(6))}, 
-            .orientation = Eigen::Quaternionf{static_cast<float>(state_plus(3)), static_cast<float>(state_plus(0)), static_cast<float>(state_plus(1)), static_cast<float>(state_plus(2))}
-        };
 
         // Several timestamps are logged:
         //       - the prediction compute time (time when this prediction was computed, i.e., now)
         //       - the prediction target (the time that was requested for this pose.)
         return fast_pose_type {
-            .pose = correct_pose(*pose_ptr),
+            .pose = predicted_pose,
             .predict_computed_time = std::chrono::high_resolution_clock::now(),
             .predict_target_time = future_timestamp
         };
@@ -116,8 +110,8 @@
 	}
 
 
-	virtual bool fast_pose_reliable() override {
-		//return _m_slow_pose.valid();
+	virtual bool fast_pose_reliable() const override {
+		return _m_slow_pose->get_latest_ro() && _m_imu_raw->get_latest_ro();
 		/*
 		  SLAM takes some time to initialize, so initially fast_pose
 		  is unreliable.
@@ -131,16 +125,15 @@
 		  how reliable that guess is here.
 
 		 */
-		return true;
-	}
-
-	virtual bool true_pose_reliable() override {
+	}
+
+	virtual bool true_pose_reliable() const override {
 		//return _m_true_pose.valid();
 		/*
 		  We do not have a "ground truth" available in all cases, such
 		  as when reading live data.
 		 */
-		return true;
+		return _m_true_pose->get_latest_ro();
 	}
 
 private:
@@ -149,16 +142,10 @@
     std::unique_ptr<reader_latest<pose_type>> _m_slow_pose;
     std::unique_ptr<reader_latest<imu_raw_type>> _m_imu_raw;
 	std::unique_ptr<reader_latest<pose_type>> _m_true_pose;
-<<<<<<< HEAD
 	mutable Eigen::Quaternionf offset {Eigen::Quaternionf::Identity()};
 	mutable std::shared_mutex offset_mutex;
-    
-=======
-	Eigen::Quaternionf offset {Eigen::Quaternionf::Identity()};
-	mutable std::mutex offset_mutex;
 
     // Correct the orientation of the pose due to the lopsided IMU in the EuRoC Dataset
->>>>>>> 5a8ef926
     pose_type correct_pose(const pose_type pose) const {
         pose_type swapped_pose;
 
