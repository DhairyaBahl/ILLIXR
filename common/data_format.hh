--- conflicted
+++ resolved
@@ -9,11 +9,7 @@
 #include <eigen3/Eigen/Dense>
 
 #include "GL/gl.h"
-<<<<<<< HEAD
 #include <GLFW/glfw3.h> // TODO: Look into making this more modular/generalized.
-=======
-#include <GLFW/glfw3.h>
->>>>>>> 0c3619aa
 
 namespace ILLIXR {
 	typedef std::chrono::time_point<std::chrono::system_clock> time_type;
