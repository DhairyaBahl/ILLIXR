#pragma once

#include <any>
#include <atomic>
#include <functional>
#include <iostream>
#include <memory>
#include <mutex>
#include <thread>
#include <chrono>
#include <unordered_map>
#include <vector>
#include <stdexcept>

#include "phonebook.hpp"

#include "concurrentqueue.hpp"
template <typename T> using queue = moodycamel::ConcurrentQueue<T>;

namespace ILLIXR {

	/* TODO: (optimization:free-list) Use a free-list-managed shared_ptr. */
	/**
	 * @brief The type of shared pointer returned by switchboard.
	 */
	template <typename specific_event>
	using ptr = std::shared_ptr<specific_event>;

	// template <class event>
	// class pool_allocator
	// {
	// public:
	// 	[[nodiscard]] ptr<event>* allocate() {
	// 		_m_free_list_lock.lock();
	// 		if (free_list.empty()) {
	// 			_m_free_list_lock.unlock();
	// 			void* ptr = std::malloc(sizeof(event) + sizeof(ptr<event>));
	// 			event* this_event = new (ptr) event;
	// 			ptr += sizeof(event);
	// 			ptr<event>* this_ptr_event = new (ptr) ptr<event>{event};
	// 			return this_ptr_event;
	// 		} else {
	// 			ptr<event>* this_ptr_event = *_m_free_list.back();
	// 			_m_free_list.pop_back();
	// 			_m_free_list_lock.unlock();
	// 			return _this_ptr_event;
	// 		}
	// 	}
	// 	void deallocate(ptr<event>* this_ptr_event) noexcept {
	// 		_m_free_list_lock.lock();
	// 		if (_m_free_list.size() >= max_size) {
	// 			_m_free_list_lock.unlock();
	// 			void* ptr = std::static_cast<void*>(*this_ptr_event);
	// 			std::free(ptr);
	// 		} else {
	// 			_m_free_list.push_back(this_ptr_event);
	// 			_m_free_list_lock.unlock();
	// 		}
	// 	}
	// private:
	// 	std::vector<ptr<event>*> _m_free_list;
	// 	std::mutex _m_free_list_lock;
	// 	const std::size_t max_size = 16;
	// };

	/**
	 * @brief A manager for typesafe, threadsafe, named event-streams (called
	 * topics).
	 *
	 * - Writing: One can write to a topic (in any thread) through the
	 * `ILLIXR::writer` returned by `publish()`.
	 *
<<<<<<< HEAD
	 * - There are two ways of reading: asynchronous reading and synchronous
	 * reading:
=======
	 * [1]: https://en.wikipedia.org/wiki/Slab_allocation
	 * [2]: https://en.wikipedia.org/wiki/Multiple_buffering
	 */
	virtual event* allocate() = 0;

	virtual ~writer() { };
};

/* This class is pure virtual so that I can hide its implementation from its users. It will be
   referenced in plugins, but implemented in the runtime.

   However, virtual methods cannot be templated, so these templated methods refer to a virtual
   method whose type has been erased (coerced to/from void*). This is an instance of the Non-Virtual
   Interface pattern: https://en.wikibooks.org/wiki/More_C%2B%2B_Idioms/Non-Virtual_Interface
*/

/**
 * @brief A manager for typesafe, threadsafe, named event-streams (called topics).
 *
 * - Writing: One can write to a topic (in any thread) through the `ILLIXR::writer` returned by
 *   `publish()`.
 * 
 * - There are two ways of reading: asynchronous reading and synchronous reading:
 *
 *   - Asynchronous reading returns the most-recent event on the topic (idempotently). One can do
 *     this through (in any thread) the `ILLIXR::reader_latest` handle returned by
 *     `subscribe_latest()`.
 *
 *   - Synchronous reading schedules a callback to be executed on _every_ event which gets
 *     published. One can schedule computation by `schedule()`, which will run the computation in a
 *     thread managed by switchboard.
 *
 * \code{.cpp}
 * void do_stuff(switchboard* sb) {
 *     auto topic1 = sb->subscribe_latest<topic1_type>("topic1");
 *     auto topic2 = sb->publish<topic2_type>("topic2");
 * 
 *     // Read topic 3 synchronously
 *     sb->schedule<topic3_type>("topic3", [&](const topic3_type *event3) {
 *         // This is a lambda expression
 *         // https://en.cppreference.com/w/cpp/language/lambda
 *         std::cout << "Got a new event on topic3: " << event3 << std::endl;
 *     });
 *
 *     while (true) {
 *         // Read topic 1
 *         topic1_type* event1 = topic1.get_latest_ro();
 *
 *         // Write to topic 2
 *         topic2_type* event2 = new topic2_type;
 *         topic2.put(event2);
 *     }
 * }
 * \endcode
 *
 */
class switchboard : public phonebook::service {

private:
	virtual
	std::unique_ptr<writer<void>> _p_publish(const std::string& name, std::size_t ty) = 0;

	virtual
	std::unique_ptr<reader_latest<void>> _p_subscribe_latest(const std::string& name, std::size_t ty) = 0;

	virtual
	void _p_schedule(const std::string& name, std::function<void(const void*)> fn, std::size_t ty) = 0;

	/* TODO: (usability) add a method which queries if a topic has a writer. Readers might assert this. */

public:

	/**
	 * @brief Schedules the callback @p fn every time an event is published to @p name.
>>>>>>> 4136f2e8
	 *
	 *   - Asynchronous reading returns the most-recent event on the topic
	 * (idempotently). One can do this through (in any thread) the
	 * `ILLIXR::reader_latest` handle returned by `subscribe_latest()`.
	 *
	 *   - Synchronous reading schedules a callback to be executed on _every_ event
	 * which gets published. One can schedule computation by `schedule()`, which
	 * will run the computation in a thread managed by switchboard.
	 *
	 * \code{.cpp}
	 * void do_stuff(switchboard* sb) {
	 *     auto topic1 = sb->subscribe_latest<topic1_type>("topic1");
	 *     auto topic2 = sb->publish<topic2_type>("topic2");
	 *
	 *     // Read topic 3 synchronously
	 *     sb->schedule<topic3_type>("topic3", [&](switchboard::ptr<topic3_type>
	 * event3) {
	 *         // This is a lambda expression
	 *         // https://en.cppreference.com/w/cpp/language/lambda
	 *         std::cout << "Got a new event on topic3: " << event3->foo <<
	 * std::endl;
	 *     });
	 *
	 *     while (true) {
	 *         // Read topic 1
	 *         swirchboard::ptr<topic1_type> event1 = topic1.get_latest_ro();
	 *
	 *         // Write to topic 2
	 *         switchboard_ptr<topic2_type> event2 = topic2.allocate();
	 *         event2->foo = 3;
	 *         topic2.put(event2);
	 *     }
	 * }
	 * \endcode
	 *
	 */
	class switchboard : public phonebook::service {

	public:
		class event {
		public:
			virtual ~event() { }
		};

		template <typename underlying_type>
		class event_wrapper : public event {
		private:
			underlying_type underlying_data;
		public:
			event_wrapper() { }
			event_wrapper(underlying_type underlying_data_)
				: underlying_data{underlying_data_}
			{ }
			operator underlying_type() const { return underlying_data; }
			underlying_type& operator*() { return underlying_data; }
			const underlying_type& operator*() const { return underlying_data; }
		};

	private:
	class topic {

	private:
		[[maybe_unused]] const std::string _m_name;
		const std::type_info& _m_ty;
		std::atomic<ptr<const event> *> _m_latest {nullptr};
		std::vector<std::function<void(ptr<const event>)>> _m_callbacks;
		std::mutex _m_callbacks_lock;
		queue<ptr<const event>> _m_queue {8 /*max size estimate*/};
		std::thread _m_thread;
		std::atomic<bool> _m_terminate {false};

		/* TODO: (optimization) use unique_ptr when there is only one
		   subscriber. */
		/* TODO: (optimization) use relaxed memory_order? */


	public:
		topic(const std::string& name, const std::type_info& ty)
			: _m_name{name}
			, _m_ty{ty}
		{ }
		topic(const topic&) = delete;
		topic& operator=(const topic&) = delete;

		const std::type_info& ty() { return _m_ty; }

		void process_callbacks() {
			while (!_m_terminate.load()) {
				ptr<const event> this_event;
				if (_m_queue.try_dequeue(this_event)) {
					const std::lock_guard<std::mutex> lock{_m_callbacks_lock};
					// std::cerr << "switchboard::topic::process_callbacks for " << this_event.get() << std::endl;
					for (const std::function<void(ptr<const event>)>& callback : _m_callbacks) {
						callback(this_event);
					}
				}
			}
		}

		~topic() {
			// std::cerr << "switchboard::topic::~topic" << std::endl;
			ptr<const event>* ev = _m_latest.exchange(nullptr);
			delete ev;
			// corresponds to new in most recent topic::writer::put or topic::topic (if put was never called)

			_m_terminate.store(true);
			if (_m_thread.joinable()) {
				// std::cerr << "switchboard::topic::~topic _m_terminate " << _m_terminate.load() << std::endl;
				_m_thread.join();
			}
			// "it is up to the user to ensure that the queue object is completely constructed before being used by any other threads"
			// - ConcurrentQueue documentation

			// draining the queue is necessary to reduce the ref-counts of the shared_ptrs in the queue, to reclaim memory.
			ptr<const event> elem;
			while (_m_queue.try_dequeue(elem)) {}
		}

		/**
		 * @brief Schedules the @p callback every time a new event is published.
		 *
		 * Switchboard maintains a threadpool to call `fn`. It is possible
		 * multiple instances of `fn` will be running concurrently if the
		 * event's repetition period is less than the runtime of `fn`.
		 *
		 * This is safe to be called from any thread.
		 *
		 * @throws if topic already exists, and its type does not match the `event`.
		 */
		template <typename specific_event>
		void schedule(std::function<void(ptr<const specific_event>)> callback) {
			const std::lock_guard<std::mutex> lock{_m_callbacks_lock};
			_m_callbacks.push_back([callback](ptr<const event> this_event) {
				assert(this_event);
				ptr<const specific_event> this_specific_event = std::dynamic_pointer_cast<const specific_event>(this_event);
				// assert dynamic cast succeeded
				// If this_event was non-null, then this_specific_event should be non-null
				assert(!this_event || this_specific_event);
				callback(this_specific_event);
			});

			if (!_m_thread.joinable()) {
				// Thread not yet started; start it now
				_m_thread = std::thread{std::bind(&topic::process_callbacks, this)};
				assert(_m_thread.joinable());
			}
		}

		/**
		 * @brief A handle for writing to this topic.
		 */
		template <typename specific_event>
		class writer {
		public:
			/**
			 * @brief Like `new`/`malloc` but more efficient for the specific case.
			 *
			 * There is an optimization available which has not yet been implemented:
			 * switchboard can memory from old events, like a [slab allocator][1].
			 * Suppose module A publishes data for module B. B's deallocation through
			 * the destructor, and A's allocation through this method completes the
			 * cycle in a [double-buffer (AKA swap-chain)][2].
			 *
			 * [1]: https://en.wikipedia.org/wiki/Slab_allocation
			 * [2]: https://en.wikipedia.org/wiki/Multiple_buffering
			 */
			specific_event* allocate() {
				specific_event* ret = new specific_event;
				assert(ret);
				return ret;
			}

			/**
			 * @brief Publish @p this_specific_event to this topic.
			 *
			 * @p this_specific_event must not be null, and it must not point to null data
			 *
			 */
			void put(const specific_event* this_specific_event) {
				/*
				  Proof of thread-safety:
				  - Reads _m_topic, which is const.
				  - Modifies _m_topic._m_latest using atomics
				  - Modifies _m_topic._m_queue using concurrent primitives

				  One caveat:
				  While there is no data-race here, there is a synchronization race.
				  In the case where there are multiple writers to a topic,
				  A reader observing _m_latest could see events in a different order
				  than those observing _m_queue! However, I contend this is not a
				  problem, because I only guarantee that _m_topic._m_latest has
				  'sufficiently fresh data', so if 2 events come in at the same time, I
				  don't care which I publish to _m_latest. Also, there is not currently
				  any case where two threads write to the same topic in ILLIXR. I don't
				  want to acquire a lock here because it would be contended.
				*/
				assert(this_specific_event);
				// this new pairs with the delete below for, except for the last time, which pairs with the delete in topic::~topic
				ptr<const event>* this_event = new ptr<const event>{this_specific_event};
				assert(this_event->use_count() == 1);
				// std::cerr << "swithcbord::writer::put allocated " << this_event << " for " << this_specific_event << std::endl;
				ptr<const event>* old_specific_event = _m_topic._m_latest.exchange(this_event);

				assert(_m_topic._m_queue.enqueue(*this_event));

				// pairs with the new above or from topic::topic (on the first time)
				// std::cerr << "swithcbord::writer::put decr ref-count for " << old_specific_event << std::endl;
				delete old_specific_event;
			}

		private:
			friend class switchboard;
			writer(topic &topic) : _m_topic{topic} {}
			topic &_m_topic;
		};

		template <typename specific_event>
		class reader {
			/**
			 * @brief Gets a "read-only" copy of the latest value.
			 */

		public:
			bool valid() {
				return bool{_m_topic._m_latest.load()};
			}

			ptr<const specific_event> get_latest_ro_nullable() {
				/* Proof of thread-safety:
				   - Reads _m_topic, which is const.
				   - Reads _m_topic._m_latest using atomics.
				   - Increments the latest shared pointer before using it.
				     - Note that this is a const-pointer-to-data, so the pointer cannot be reseated, so there is no data-race on reading its value
					 - However, there is a data-race (both reader and writer using atomics) on the ref-count.
				*/
				ptr<const event>* this_event_ptr = _m_topic._m_latest.load();
				if (this_event_ptr) {
					ptr<const event> this_event = *this_event_ptr;
					ptr<const specific_event> this_specific_event = std::dynamic_pointer_cast<const specific_event>(this_event);
					// Check that the dynamic cast succeeded:
					// If the original (this_event) is non-null, then the child (this_specific_event) should be non-null
					assert(!this_event || this_specific_event);
					// this_event could stlil be null if the write rpushed null
					return this_specific_event;
				} else {
					// std::cerr << "switchboard::get_latest_ro_nullable: no event" << std::endl;
					return ptr<const specific_event>{nullptr};
				}
			}

			ptr<const specific_event> get_latest_ro() {
				assert(valid());
				ptr<const specific_event> this_specific_event = get_latest_ro_nullable();
				assert(this_specific_event && "Writer pushed null, but reader is not reading nullable");
				return this_specific_event;
			}

		private:
			friend class switchboard;
			reader(const topic &topic) : _m_topic{topic} {}
			const topic &_m_topic;
		};
	};

	public:

		/**
		 * @brief A handle which permits writing a topic
		 */
		template <typename specific_event> using writer = topic::writer<specific_event>;

		/**
		 * @brief A handle which permits reading a topic
		 */
		template <typename specific_event> using reader = topic::reader<specific_event>;


		template <typename specific_event> topic& ensure_topic(const std::string& name) {
			const std::lock_guard<std::mutex> lock{_m_registry_lock};
			_m_registry.try_emplace(name, name, typeid(specific_event));
			topic& this_topic = _m_registry.at(name);
			assert(this_topic.ty() == typeid(specific_event));
			return this_topic;
		}

		template <typename specific_event> writer<specific_event> get_writer(const std::string& name) {
			topic& this_topic = ensure_topic<specific_event>(name);
			return writer<specific_event>(this_topic);
		}

		template <typename specific_event> reader<specific_event> get_reader(const std::string& name) {
			topic& this_topic = ensure_topic<specific_event>(name);
			return reader<specific_event>(this_topic);
		}

		template <typename specific_event> void schedule(const std::string& name, std::function<void(ptr<const specific_event>)> callback) {
			topic& this_topic = ensure_topic<specific_event>(name);
			// std::cerr << "registering callback " << callback << " on " << name << std::endl;
			this_topic.schedule(callback);
		}

	private:
		std::mutex _m_registry_lock;
		std::unordered_map<std::string, topic> _m_registry;
	};

	/* TODO: (usability) Do these HAVE to be smart pointers? If the
	   copy-constructor is already shallow, they could be concrete
	   data-types. */

} // namespace ILLIXR<|MERGE_RESOLUTION|>--- conflicted
+++ resolved
@@ -70,85 +70,8 @@
 	 * - Writing: One can write to a topic (in any thread) through the
 	 * `ILLIXR::writer` returned by `publish()`.
 	 *
-<<<<<<< HEAD
 	 * - There are two ways of reading: asynchronous reading and synchronous
 	 * reading:
-=======
-	 * [1]: https://en.wikipedia.org/wiki/Slab_allocation
-	 * [2]: https://en.wikipedia.org/wiki/Multiple_buffering
-	 */
-	virtual event* allocate() = 0;
-
-	virtual ~writer() { };
-};
-
-/* This class is pure virtual so that I can hide its implementation from its users. It will be
-   referenced in plugins, but implemented in the runtime.
-
-   However, virtual methods cannot be templated, so these templated methods refer to a virtual
-   method whose type has been erased (coerced to/from void*). This is an instance of the Non-Virtual
-   Interface pattern: https://en.wikibooks.org/wiki/More_C%2B%2B_Idioms/Non-Virtual_Interface
-*/
-
-/**
- * @brief A manager for typesafe, threadsafe, named event-streams (called topics).
- *
- * - Writing: One can write to a topic (in any thread) through the `ILLIXR::writer` returned by
- *   `publish()`.
- * 
- * - There are two ways of reading: asynchronous reading and synchronous reading:
- *
- *   - Asynchronous reading returns the most-recent event on the topic (idempotently). One can do
- *     this through (in any thread) the `ILLIXR::reader_latest` handle returned by
- *     `subscribe_latest()`.
- *
- *   - Synchronous reading schedules a callback to be executed on _every_ event which gets
- *     published. One can schedule computation by `schedule()`, which will run the computation in a
- *     thread managed by switchboard.
- *
- * \code{.cpp}
- * void do_stuff(switchboard* sb) {
- *     auto topic1 = sb->subscribe_latest<topic1_type>("topic1");
- *     auto topic2 = sb->publish<topic2_type>("topic2");
- * 
- *     // Read topic 3 synchronously
- *     sb->schedule<topic3_type>("topic3", [&](const topic3_type *event3) {
- *         // This is a lambda expression
- *         // https://en.cppreference.com/w/cpp/language/lambda
- *         std::cout << "Got a new event on topic3: " << event3 << std::endl;
- *     });
- *
- *     while (true) {
- *         // Read topic 1
- *         topic1_type* event1 = topic1.get_latest_ro();
- *
- *         // Write to topic 2
- *         topic2_type* event2 = new topic2_type;
- *         topic2.put(event2);
- *     }
- * }
- * \endcode
- *
- */
-class switchboard : public phonebook::service {
-
-private:
-	virtual
-	std::unique_ptr<writer<void>> _p_publish(const std::string& name, std::size_t ty) = 0;
-
-	virtual
-	std::unique_ptr<reader_latest<void>> _p_subscribe_latest(const std::string& name, std::size_t ty) = 0;
-
-	virtual
-	void _p_schedule(const std::string& name, std::function<void(const void*)> fn, std::size_t ty) = 0;
-
-	/* TODO: (usability) add a method which queries if a topic has a writer. Readers might assert this. */
-
-public:
-
-	/**
-	 * @brief Schedules the callback @p fn every time an event is published to @p name.
->>>>>>> 4136f2e8
 	 *
 	 *   - Asynchronous reading returns the most-recent event on the topic
 	 * (idempotently). One can do this through (in any thread) the
@@ -372,11 +295,11 @@
 			 */
 
 		public:
-			bool valid() {
+			bool valid() const {
 				return bool{_m_topic._m_latest.load()};
 			}
 
-			ptr<const specific_event> get_latest_ro_nullable() {
+			ptr<const specific_event> get_latest_ro_nullable() const {
 				/* Proof of thread-safety:
 				   - Reads _m_topic, which is const.
 				   - Reads _m_topic._m_latest using atomics.
@@ -399,7 +322,7 @@
 				}
 			}
 
-			ptr<const specific_event> get_latest_ro() {
+			ptr<const specific_event> get_latest_ro() const {
 				assert(valid());
 				ptr<const specific_event> this_specific_event = get_latest_ro_nullable();
 				assert(this_specific_event && "Writer pushed null, but reader is not reading nullable");
