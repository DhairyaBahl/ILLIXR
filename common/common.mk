--- conflicted
+++ resolved
@@ -2,13 +2,8 @@
 # Simply define them before including common.mk
 CXX ?= clang++
 STDCXX ?= c++17
-<<<<<<< HEAD
-DBG_FLAGS ?= -O0 -g
-OPT_FLAGS ?= -O3 -DNDEBUG
-=======
 DBG_FLAGS ?= -Og -g -Wall -Wextra
 OPT_FLAGS ?= -O3 -DNDEBUG -Wall -Wextra
->>>>>>> 61162c22
 CPP_FILES ?= $(shell find . -name '*.cpp' -not -name 'plugin.cpp' -not -name 'main.cpp' -not -path '*/tests/*')
 CPP_TEST_FILES ?= $(shell find tests/ -name '*.cpp')
 HPP_FILES ?= $(shell find -L . -name '*.hpp')
