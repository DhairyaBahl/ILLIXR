#pragma once

#include <iostream>
#include <chrono>
#include <memory>
#include <boost/optional.hpp>

#include <opencv2/core/mat.hpp>
#undef Success // For 'Success' conflict
#include <eigen3/Eigen/Dense>
#include <GL/gl.h>
#include <GLFW/glfw3.h>
//#undef Complex // For 'Complex' conflict
#include "phonebook.hpp"
#include "switchboard.hpp"

// Tell gldemo and timewarp_gl to use two texture handle for left and right eye
#define USE_ALT_EYE_FORMAT
#define NANO_SEC 1000000000.0

namespace ILLIXR {

	typedef std::chrono::time_point<std::chrono::system_clock> time_type;
	typedef unsigned long long ullong;

	// Data type that combines the IMU and camera data at a certain timestamp.
	// If there is only IMU data for a certain timestamp, img0 and img1 will be null
	// time is the current UNIX time where dataset_time is the time read from the csv
	typedef struct {
		time_type time;
		Eigen::Vector3f angular_v;
		Eigen::Vector3f linear_a;
		std::optional<cv::Mat*> img0;
		std::optional<cv::Mat*> img1;
		ullong dataset_time;
	} imu_cam_type;

	typedef struct {
		Eigen::Matrix<double,3,1> w_hat;
		Eigen::Matrix<double,3,1> a_hat;
		Eigen::Matrix<double,3,1> w_hat2;
		Eigen::Matrix<double,3,1> a_hat2;
<<<<<<< HEAD
		Eigen::Matrix<double,13,1> pose;
		time_type imu_time;
	} imu_biases_type;
=======
		Eigen::Matrix<double,13,1> state_plus;
		time_type imu_time;
	} imu_raw_type;
>>>>>>> 4e4aaf56

	typedef struct {
	  int64_t time;
	  const unsigned char* rgb;
	  const unsigned short* depth;
	} rgb_depth_type;

	typedef struct {
		time_type sensor_time; // Recorded time of sensor data ingestion
		Eigen::Vector3f position;
		Eigen::Quaternionf orientation;
	} pose_type;

	typedef struct {
		pose_type pose;
<<<<<<< HEAD
		time_type imu_time; // Recorded time of last imu data ingestion to create this prediction
=======
>>>>>>> 4e4aaf56
		time_type predict_computed_time; // Time at which the prediction was computed
		time_type predict_target_time; // Time that prediction targeted.
	} fast_pose_type;

	typedef struct {
		int pixel[1];
	} camera_frame;

	// Single-texture format; arrayed by left/right eye
	// Single-texture format; arrayed by left/right eye
	struct rendered_frame {
		GLuint texture_handle;
		pose_type render_pose; // The pose used when rendering this frame.
		std::chrono::time_point<std::chrono::system_clock> sample_time;
	};

	// Using arrays as a swapchain
	// Array of left eyes, array of right eyes
	// This more closely matches the format used by Monado
	struct rendered_frame_alt {
		GLuint texture_handles[2]; // Does not change between swaps in swapchain
		GLuint swap_indices[2]; // Which element of the swapchain
		fast_pose_type render_pose; // The pose used when rendering this frame.
		std::chrono::time_point<std::chrono::system_clock> sample_time;
		std::chrono::time_point<std::chrono::system_clock> render_time;
	};

	typedef struct {
		int seq;
	} hologram_input;

	typedef struct {
		int dummy;
	} hologram_output;

	/* I use "accel" instead of "3-vector" as a datatype, because
	this checks that you meant to use an acceleration in a certain
	place. */
	struct accel { };

	// High-level HMD specification, timewarp plugin
	// may/will calculate additional HMD info based on these specifications
	struct hmd_physical_info {
		float   ipd;
		int		displayPixelsWide;
		int		displayPixelsHigh;
		float	chromaticAberration[4];
		float	K[11];
		int		visiblePixelsWide;
		int		visiblePixelsHigh;
		float	visibleMetersWide;
		float	visibleMetersHigh;
		float	lensSeparationInMeters;
		float	metersPerTanAngleAtCenter;
	};
}<|MERGE_RESOLUTION|>--- conflicted
+++ resolved
@@ -40,15 +40,9 @@
 		Eigen::Matrix<double,3,1> a_hat;
 		Eigen::Matrix<double,3,1> w_hat2;
 		Eigen::Matrix<double,3,1> a_hat2;
-<<<<<<< HEAD
-		Eigen::Matrix<double,13,1> pose;
-		time_type imu_time;
-	} imu_biases_type;
-=======
 		Eigen::Matrix<double,13,1> state_plus;
 		time_type imu_time;
 	} imu_raw_type;
->>>>>>> 4e4aaf56
 
 	typedef struct {
 	  int64_t time;
@@ -64,10 +58,6 @@
 
 	typedef struct {
 		pose_type pose;
-<<<<<<< HEAD
-		time_type imu_time; // Recorded time of last imu data ingestion to create this prediction
-=======
->>>>>>> 4e4aaf56
 		time_type predict_computed_time; // Time at which the prediction was computed
 		time_type predict_target_time; // Time that prediction targeted.
 	} fast_pose_type;
