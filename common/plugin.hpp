--- conflicted
+++ resolved
@@ -19,10 +19,6 @@
 		 *
 		 * There is no `stop()` because destructor should be considered analagous.
 		 */
-<<<<<<< HEAD
-		virtual void start() { }
-		virtual ~plugin() { }
-=======
 		virtual void start() { };
 
 		const std::string& get_name() { return name; }
@@ -39,7 +35,6 @@
 
 	private:
 		const std::string name;
->>>>>>> 61162c22
 	};
 
 #define PLUGIN_MAIN(plugin_class)                                    \
