#include <chrono>
#include <thread>
#include <cmath>
#include <ctime>
#include "common/component.hh"
#include "common/switchboard.hh"
#include "common/data_format.hh"

using namespace ILLIXR;

class slam1 : public component {
public:
	/* Provide handles to slam1 */
	slam1(std::unique_ptr<reader_latest<camera_frame>>&& camera,
		  std::unique_ptr<writer<pose_sample>>&& pose)
		: _m_camera{std::move(camera)}
		, _m_pose{std::move(pose)}
		, state{0}
	{
		start_time = std::chrono::system_clock::now();
	}

	virtual void _p_compute_one_iteration() override {
		using namespace std::chrono_literals;

		// Until we have pose prediction, we'll run our magical
		// make-believe SLAM system at an unreasonably high
		// frequency, like 120hz!
		std::this_thread::sleep_for(8.3ms);

		/* The component can read the latest value from its
		   subscription. */
		auto frame = _m_camera->get_latest_ro();
		if (frame) {
			state += frame->pixel[0];
		}

		/* Instead of allocating a new buffer with malloc/new, the
		   topic can optionally recycle old buffers (completing the
		   swap-chain). Unfortunately, this doesn't work yet.
		pose* buf = std::any_cast<pose*>(_m_pose->allocate());
		*/

		std::cout << "Slam" << std::endl;

		// RT will delete this memory when it gets replaced with a newer value.
		pose_sample* new_pose = new pose_sample;
		std::chrono::duration<float> this_time = std::chrono::system_clock::now() - start_time;
		new_pose->pose.orientation = generateDummyOrientation(this_time.count());
		new_pose->pose.position = vector3_t {
			.x = 0,
			.y = 0,
<<<<<<< HEAD
			.z = 6
=======
			.z = 6,
>>>>>>> 1f4bbad8
		};
		new_pose->sample_time = std::chrono::system_clock::now();

		/* Publish this buffer to the topic. */
		_m_pose->put(new_pose);
	}

	virtual ~slam1() override {
		/*
		  This developer is responsible for killing their processes
		  and deallocating their resources here.
		*/
	}

private:
	std::unique_ptr<reader_latest<camera_frame>> _m_camera;
	std::unique_ptr<writer<pose_sample>> _m_pose;

	std::chrono::time_point<std::chrono::system_clock> start_time;
	
	int state;

	quaternion_t generateDummyOrientation(float time){
		float rollIsPitch = 0.3f * sinf( time * 1.5f );
		float yawIsRoll = 0;
		float pitchIsYaw = 0.3f * cosf( time * 1.5f );
		printf("Yaw: %f\n", pitchIsYaw);

		//https://en.wikipedia.org/wiki/Conversion_between_quaternions_and_Euler_angles#Euler_Angles_to_Quaternion_Conversion


		double cy = cos(yawIsRoll * 0.5);
		double sy = sin(yawIsRoll * 0.5);
		double cp = cos(pitchIsYaw * 0.5);
		double sp = sin(pitchIsYaw * 0.5);
		double cr = cos(rollIsPitch * 0.5);
		double sr = sin(rollIsPitch * 0.5);

		quaternion_t q;
		q.w = cy * cp * cr + sy * sp * sr;
		q.x = cy * cp * sr - sy * sp * cr;
		q.y = sy * cp * sr + cy * sp * cr;
		q.z = sy * cp * cr - cy * sp * sr;
		
		return q;

	}
};

extern "C" component* create_component(switchboard* sb) {
	/* First, we declare intent to read/write topics. Switchboard
	   returns handles to those topics. */
	auto camera_ev = sb->subscribe_latest<camera_frame>("camera");
	auto pose_ev = sb->publish<pose_sample>("pose");

	/* This is the default pose, which will be published on the topic before SLAM does anythnig. */
	pose_sample* new_pose = new pose_sample{
		.pose = {
			.position = {
				.x = 0,
				.y = 0,
				.z = 6,
			},
			.orientation = {
				/* I think these next three coords are supposed to be
				   a unit vector, so I will use [1, 0, 0] */
				1,
				0,
				0,
				0, /* w last, since this is Quaternion{const Scalar *data} */
			},
		},
		.sample_time = {},
	};
	pose_ev->put(new_pose);
	auto this_slam1 = new slam1{std::move(camera_ev), std::move(pose_ev)};
	return this_slam1;
}<|MERGE_RESOLUTION|>--- conflicted
+++ resolved
@@ -50,11 +50,7 @@
 		new_pose->pose.position = vector3_t {
 			.x = 0,
 			.y = 0,
-<<<<<<< HEAD
-			.z = 6
-=======
 			.z = 6,
->>>>>>> 1f4bbad8
 		};
 		new_pose->sample_time = std::chrono::system_clock::now();
 
